--- conflicted
+++ resolved
@@ -135,7 +135,6 @@
     return pane;
   }
 
-<<<<<<< HEAD
   public static void centerAllNodesHorizontally(GridPane pane) {
     pane.getChildren().forEach(node -> GridPane.setHalignment(node, HPos.CENTER));
   }
@@ -148,6 +147,4 @@
     return Borders.wrap(node).lineBorder().radius(FxLayout.DEFAULT_SPACE)
         .innerPadding(FxLayout.DEFAULT_SPACE).outerPadding(FxLayout.DEFAULT_SPACE).buildAll();
   }
-=======
->>>>>>> 18ef4cb5
 }