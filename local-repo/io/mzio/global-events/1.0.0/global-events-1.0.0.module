--- conflicted
+++ resolved
@@ -28,17 +28,10 @@
           "name": "global-events-1.0.0.jar",
           "url": "global-events-1.0.0.jar",
           "size": 2657,
-<<<<<<< HEAD
-          "sha512": "28f71a1a2e364f923d3b3186bea4adfced15d0accfa16eb25f6d62d18d529a5730e6e192a1ee629646b4310410ad002684e4b1758ec13cdeeb07ba2dbd030f6d",
-          "sha256": "3c5dba8e6607be960a812aed5d031d3706ade2d44a30b9163f701b9a324fa73c",
-          "sha1": "99e317b73b1e7239286a2dfda1f8547eaf966c20",
-          "md5": "14a32ab1ecad1638606cb49e6be7c9e2"
-=======
           "sha512": "a7fbe910eb1c0700dc1c2a18bdeb6355965efb1d6058ded7985b43dc378ff44df39630a7f113e95b03ee4f9125a2d6c63d791081a76d18e454c5ac396e759f7e",
           "sha256": "9ffa5f093d0c72ecbfc2ab86bc2f3859ebaecc2dbc33463c5d73658126f822a4",
           "sha1": "ad0b1e9245731bf2ba11caa162b8da2972721b16",
           "md5": "e93b7d8042ca8679c3ae0487d76f1da2"
->>>>>>> c0651c93
         }
       ]
     },
@@ -65,17 +58,10 @@
           "name": "global-events-1.0.0.jar",
           "url": "global-events-1.0.0.jar",
           "size": 2657,
-<<<<<<< HEAD
-          "sha512": "28f71a1a2e364f923d3b3186bea4adfced15d0accfa16eb25f6d62d18d529a5730e6e192a1ee629646b4310410ad002684e4b1758ec13cdeeb07ba2dbd030f6d",
-          "sha256": "3c5dba8e6607be960a812aed5d031d3706ade2d44a30b9163f701b9a324fa73c",
-          "sha1": "99e317b73b1e7239286a2dfda1f8547eaf966c20",
-          "md5": "14a32ab1ecad1638606cb49e6be7c9e2"
-=======
           "sha512": "a7fbe910eb1c0700dc1c2a18bdeb6355965efb1d6058ded7985b43dc378ff44df39630a7f113e95b03ee4f9125a2d6c63d791081a76d18e454c5ac396e759f7e",
           "sha256": "9ffa5f093d0c72ecbfc2ab86bc2f3859ebaecc2dbc33463c5d73658126f822a4",
           "sha1": "ad0b1e9245731bf2ba11caa162b8da2972721b16",
           "md5": "e93b7d8042ca8679c3ae0487d76f1da2"
->>>>>>> c0651c93
         }
       ]
     }
