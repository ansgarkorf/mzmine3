--- conflicted
+++ resolved
@@ -27,19 +27,11 @@
         {
           "name": "user-management-1.0.0.jar",
           "url": "user-management-1.0.0.jar",
-<<<<<<< HEAD
-          "size": 23833,
-          "sha512": "de5733799c19ed0833c2cd92f74f3ff197c5f6dbb8c143cb21e6625108254cd907f1dbf96cc62abf56a07ce7318d9143a31102b9885847d7028bb2a93512b6a1",
-          "sha256": "2067a3650381236a1a161a0c00e2f384651eef89416de271c437b43e04f85b19",
-          "sha1": "e972982acd8dee580d41856439a6b7a53261b01b",
-          "md5": "a9727f90785d14dbf8a7d91a1d56227e"
-=======
           "size": 22484,
           "sha512": "4fa95d640dc0adb31977f6656df77868c3fc9e35775b1839f83f254aeef9fdc75d3bd6f78d11ecf6203d83c4c42430fa282689e15328f5eacf6a896b86034b01",
           "sha256": "496f73d06a3c0c90488bfb4e6b3b399a81291846235ff193e4413bebe41e49db",
           "sha1": "2f9983cc9c09bc550bd0dcd994dc23dca62da7f2",
           "md5": "96f45dc754e1fe206ead6f205cadd82f"
->>>>>>> c0651c93
         }
       ]
     },
@@ -79,19 +71,11 @@
         {
           "name": "user-management-1.0.0.jar",
           "url": "user-management-1.0.0.jar",
-<<<<<<< HEAD
-          "size": 23833,
-          "sha512": "de5733799c19ed0833c2cd92f74f3ff197c5f6dbb8c143cb21e6625108254cd907f1dbf96cc62abf56a07ce7318d9143a31102b9885847d7028bb2a93512b6a1",
-          "sha256": "2067a3650381236a1a161a0c00e2f384651eef89416de271c437b43e04f85b19",
-          "sha1": "e972982acd8dee580d41856439a6b7a53261b01b",
-          "md5": "a9727f90785d14dbf8a7d91a1d56227e"
-=======
           "size": 22484,
           "sha512": "4fa95d640dc0adb31977f6656df77868c3fc9e35775b1839f83f254aeef9fdc75d3bd6f78d11ecf6203d83c4c42430fa282689e15328f5eacf6a896b86034b01",
           "sha256": "496f73d06a3c0c90488bfb4e6b3b399a81291846235ff193e4413bebe41e49db",
           "sha1": "2f9983cc9c09bc550bd0dcd994dc23dca62da7f2",
           "md5": "96f45dc754e1fe206ead6f205cadd82f"
->>>>>>> c0651c93
         }
       ]
     }
