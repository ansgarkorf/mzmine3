/*
 * Copyright (c) 2004-2024 The MZmine Development Team
 *
 * Permission is hereby granted, free of charge, to any person
 * obtaining a copy of this software and associated documentation
 * files (the "Software"), to deal in the Software without
 * restriction, including without limitation the rights to use,
 * copy, modify, merge, publish, distribute, sublicense, and/or sell
 * copies of the Software, and to permit persons to whom the
 * Software is furnished to do so, subject to the following
 * conditions:
 *
 * The above copyright notice and this permission notice shall be
 * included in all copies or substantial portions of the Software.
 *
 * THE SOFTWARE IS PROVIDED "AS IS", WITHOUT WARRANTY OF ANY KIND,
 * EXPRESS OR IMPLIED, INCLUDING BUT NOT LIMITED TO THE WARRANTIES
 * OF MERCHANTABILITY, FITNESS FOR A PARTICULAR PURPOSE AND
 * NONINFRINGEMENT. IN NO EVENT SHALL THE AUTHORS OR COPYRIGHT
 * HOLDERS BE LIABLE FOR ANY CLAIM, DAMAGES OR OTHER LIABILITY,
 * WHETHER IN AN ACTION OF CONTRACT, TORT OR OTHERWISE, ARISING
 * FROM, OUT OF OR IN CONNECTION WITH THE SOFTWARE OR THE USE OR
 * OTHER DEALINGS IN THE SOFTWARE.
 */

package io.github.mzmine.datamodel.otherdetectors;

import io.github.mzmine.datamodel.featuredata.IntensityTimeSeries;
import io.github.mzmine.modules.io.import_rawdata_mzml.msdk.data.ChromatogramType;
import io.github.mzmine.util.MemoryMapStorage;
import org.jetbrains.annotations.NotNull;

public interface OtherTimeSeries extends IntensityTimeSeries {

  String getName();

  ChromatogramType getChromatoogramType();

  @NotNull
  OtherDataFile getOtherDataFile();

  @NotNull
  OtherTimeSeriesData getTimeSeriesData();

<<<<<<< HEAD
  @Override
  OtherTimeSeries subSeries(MemoryMapStorage storage, int startIndexInclusive,
      int endIndexExclusive);

  @Override
  OtherTimeSeries subSeries(MemoryMapStorage storage, float start, float end);
=======
  OtherTimeSeries copyAndReplace(MemoryMapStorage storage, double[] newIntensities, String newName);
>>>>>>> 3d90e209
}<|MERGE_RESOLUTION|>--- conflicted
+++ resolved
@@ -42,14 +42,12 @@
   @NotNull
   OtherTimeSeriesData getTimeSeriesData();
 
-<<<<<<< HEAD
   @Override
   OtherTimeSeries subSeries(MemoryMapStorage storage, int startIndexInclusive,
       int endIndexExclusive);
 
   @Override
   OtherTimeSeries subSeries(MemoryMapStorage storage, float start, float end);
-=======
+
   OtherTimeSeries copyAndReplace(MemoryMapStorage storage, double[] newIntensities, String newName);
->>>>>>> 3d90e209
 }