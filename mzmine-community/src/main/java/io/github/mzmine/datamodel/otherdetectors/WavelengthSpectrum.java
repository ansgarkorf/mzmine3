/*
 * Copyright (c) 2004-2024 The MZmine Development Team
 *
 * Permission is hereby granted, free of charge, to any person
 * obtaining a copy of this software and associated documentation
 * files (the "Software"), to deal in the Software without
 * restriction, including without limitation the rights to use,
 * copy, modify, merge, publish, distribute, sublicense, and/or sell
 * copies of the Software, and to permit persons to whom the
 * Software is furnished to do so, subject to the following
 * conditions:
 *
 * The above copyright notice and this permission notice shall be
 * included in all copies or substantial portions of the Software.
 *
 * THE SOFTWARE IS PROVIDED "AS IS", WITHOUT WARRANTY OF ANY KIND,
 * EXPRESS OR IMPLIED, INCLUDING BUT NOT LIMITED TO THE WARRANTIES
 * OF MERCHANTABILITY, FITNESS FOR A PARTICULAR PURPOSE AND
 * NONINFRINGEMENT. IN NO EVENT SHALL THE AUTHORS OR COPYRIGHT
 * HOLDERS BE LIABLE FOR ANY CLAIM, DAMAGES OR OTHER LIABILITY,
 * WHETHER IN AN ACTION OF CONTRACT, TORT OR OTHERWISE, ARISING
 * FROM, OUT OF OR IN CONNECTION WITH THE SOFTWARE OR THE USE OR
 * OTHER DEALINGS IN THE SOFTWARE.
 */

package io.github.mzmine.datamodel.otherdetectors;

import io.github.mzmine.datamodel.MassSpectrumType;
import io.github.mzmine.datamodel.featuredata.impl.StorageUtils;
import io.github.mzmine.util.MemoryMapStorage;
import java.lang.foreign.MemorySegment;
import java.lang.foreign.ValueLayout;
import java.nio.DoubleBuffer;

public class WavelengthSpectrum implements OtherSpectrum {

  private final OtherSpectralData spectralData;
  /**
   * doubles
   */
  private final MemorySegment wavelengths;
  /**
   * doubles
   */
  private final MemorySegment intensities;
  private final MassSpectrumType spectrumType;
  private final float rt;

<<<<<<< HEAD
  public WavelengthSpectrum(final OtherSpectralData spectralData, DoubleBuffer wavelengths,
      DoubleBuffer intensities, MassSpectrumType spectrumType, float rt) {
    if (wavelengths.limit() != intensities.limit()) {
=======
  /**
   * @param wavelengths doubles
   * @param intensities doubles
   */
  public WavelengthSpectrum(final OtherSpectralData spectralData, MemorySegment wavelengths,
      MemorySegment intensities, MassSpectrumType spectrumType, float rt) {
    if (StorageUtils.numDoubles(wavelengths) != StorageUtils.numDoubles(intensities)) {
>>>>>>> 823974d9
      throw new IllegalArgumentException("wavelengths and intensities must be the same length");
    }
    this.spectralData = spectralData;
    this.wavelengths = wavelengths;
    this.intensities = intensities;
    this.spectrumType = spectrumType;
    this.rt = rt;
  }

  public WavelengthSpectrum(OtherSpectralData spectralData, MemoryMapStorage storage,
      double[] wavelengths, double[] intensities, MassSpectrumType spectrumType, float rt) {
    this.spectralData = spectralData;
    this.spectrumType = spectrumType;
    this.rt = rt;

    if (wavelengths.length != intensities.length) {
      throw new RuntimeException("Wavelength and intensity arrays must have the same length");
    }

    this.wavelengths = StorageUtils.storeValuesToDoubleBuffer(storage, wavelengths);
    this.intensities = StorageUtils.storeValuesToDoubleBuffer(storage, intensities);
  }

  @Override
  public double getDomainValue(int index) {
    return wavelengths.getAtIndex(ValueLayout.JAVA_DOUBLE, index);
  }

  @Override
  public double getRangeValue(int index) {
    return intensities.getAtIndex(ValueLayout.JAVA_DOUBLE, index);
  }

  @Override
  public int getNumberOfValues() {
    return (int) StorageUtils.numDoubles(intensities);
  }

  @Override
  public MassSpectrumType getSpectrumType() {
    return spectrumType;
  }

  @Override
  public float getRetentionTime() {
    return rt;
  }

  @Override
  public OtherDataFile getOtherDataFile() {
    return getOtherSpectralData().getOtherDataFile();
  }

  @Override
  public OtherSpectralData getOtherSpectralData() {
    return spectralData;
  }
}<|MERGE_RESOLUTION|>--- conflicted
+++ resolved
@@ -46,11 +46,6 @@
   private final MassSpectrumType spectrumType;
   private final float rt;
 
-<<<<<<< HEAD
-  public WavelengthSpectrum(final OtherSpectralData spectralData, DoubleBuffer wavelengths,
-      DoubleBuffer intensities, MassSpectrumType spectrumType, float rt) {
-    if (wavelengths.limit() != intensities.limit()) {
-=======
   /**
    * @param wavelengths doubles
    * @param intensities doubles
@@ -58,7 +53,6 @@
   public WavelengthSpectrum(final OtherSpectralData spectralData, MemorySegment wavelengths,
       MemorySegment intensities, MassSpectrumType spectrumType, float rt) {
     if (StorageUtils.numDoubles(wavelengths) != StorageUtils.numDoubles(intensities)) {
->>>>>>> 823974d9
       throw new IllegalArgumentException("wavelengths and intensities must be the same length");
     }
     this.spectralData = spectralData;
