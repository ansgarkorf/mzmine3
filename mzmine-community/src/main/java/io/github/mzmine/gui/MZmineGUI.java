/*
 * Copyright (c) 2004-2024 The mzmine Development Team
 *
 * Permission is hereby granted, free of charge, to any person
 * obtaining a copy of this software and associated documentation
 * files (the "Software"), to deal in the Software without
 * restriction, including without limitation the rights to use,
 * copy, modify, merge, publish, distribute, sublicense, and/or sell
 * copies of the Software, and to permit persons to whom the
 * Software is furnished to do so, subject to the following
 * conditions:
 *
 * The above copyright notice and this permission notice shall be
 * included in all copies or substantial portions of the Software.
 *
 * THE SOFTWARE IS PROVIDED "AS IS", WITHOUT WARRANTY OF ANY KIND,
 * EXPRESS OR IMPLIED, INCLUDING BUT NOT LIMITED TO THE WARRANTIES
 * OF MERCHANTABILITY, FITNESS FOR A PARTICULAR PURPOSE AND
 * NONINFRINGEMENT. IN NO EVENT SHALL THE AUTHORS OR COPYRIGHT
 * HOLDERS BE LIABLE FOR ANY CLAIM, DAMAGES OR OTHER LIABILITY,
 * WHETHER IN AN ACTION OF CONTRACT, TORT OR OTHERWISE, ARISING
 * FROM, OUT OF OR IN CONNECTION WITH THE SOFTWARE OR THE USE OR
 * OTHER DEALINGS IN THE SOFTWARE.
 */

package io.github.mzmine.gui;


import static io.github.mzmine.gui.WindowLocation.TAB;
import static io.github.mzmine.modules.io.projectload.ProjectLoaderParameters.projectFile;
import static io.github.mzmine.modules.tools.batchwizard.io.WizardSequenceIOUtils.copyToUserDirectory;

import com.google.common.collect.ImmutableList;
import io.github.mzmine.datamodel.MZmineProject;
import io.github.mzmine.datamodel.RawDataFile;
import io.github.mzmine.datamodel.features.FeatureList;
import io.github.mzmine.gui.NewVersionCheck.CheckType;
import io.github.mzmine.gui.mainwindow.AboutTab;
import io.github.mzmine.gui.mainwindow.GlobalKeyHandler;
import io.github.mzmine.gui.mainwindow.MZmineTab;
import io.github.mzmine.gui.mainwindow.MainWindowController;
import io.github.mzmine.gui.mainwindow.ProjectTab;
import io.github.mzmine.gui.mainwindow.SimpleTab;
import io.github.mzmine.gui.mainwindow.UsersTab;
import io.github.mzmine.gui.mainwindow.tasksview.TasksViewController;
import io.github.mzmine.gui.preferences.MZminePreferences;
import io.github.mzmine.javafx.concurrent.threading.FxThread;
import io.github.mzmine.javafx.dialogs.DialogLoggerUtil;
import io.github.mzmine.javafx.util.FxColorUtil;
import io.github.mzmine.javafx.util.FxIconUtil;
import io.github.mzmine.main.ConfigService;
import io.github.mzmine.main.MZmineCore;
import io.github.mzmine.main.TmpFileCleanup;
import io.github.mzmine.modules.MZmineRunnableModule;
import io.github.mzmine.modules.io.import_rawdata_all.AllSpectralDataImportModule;
import io.github.mzmine.modules.io.import_rawdata_all.AllSpectralDataImportParameters;
import io.github.mzmine.modules.io.import_spectral_library.SpectralLibraryImportParameters;
import io.github.mzmine.modules.io.projectload.ProjectLoadModule;
import io.github.mzmine.modules.tools.batchwizard.io.WizardSequenceIOUtils;
import io.github.mzmine.parameters.ParameterSet;
import io.github.mzmine.project.ProjectService;
import io.github.mzmine.project.impl.ProjectChangeEvent;
import io.github.mzmine.project.impl.ProjectChangeListener;
import io.github.mzmine.taskcontrol.Task;
import io.github.mzmine.util.ExitCode;
import io.github.mzmine.util.GUIUtils;
import io.github.mzmine.util.files.ExtensionFilters;
import io.github.mzmine.util.io.SemverVersionReader;
import io.github.mzmine.util.javafx.groupablelistview.GroupableListView;
import io.github.mzmine.util.spectraldb.entry.SpectralLibrary;
import io.github.mzmine.util.web.WebUtils;
import io.mzio.users.client.UserAuthStore;
import io.mzio.users.gui.fx.UsersViewState;
import io.mzio.users.user.CurrentUserService;
import io.mzio.users.user.MZmineUser;
import java.io.File;
import java.io.IOException;
import java.net.URL;
import java.time.Instant;
import java.util.ArrayList;
import java.util.List;
import java.util.Objects;
import java.util.Optional;
import java.util.concurrent.ExecutionException;
import java.util.concurrent.FutureTask;
import java.util.function.Consumer;
import java.util.logging.Level;
import java.util.logging.Logger;
import java.util.stream.Collectors;
import javafx.application.Application;
import javafx.application.HostServices;
import javafx.application.Platform;
import javafx.collections.FXCollections;
import javafx.collections.ObservableList;
import javafx.fxml.FXMLLoader;
import javafx.geometry.Insets;
import javafx.scene.Group;
import javafx.scene.Node;
import javafx.scene.Scene;
import javafx.scene.control.Alert;
import javafx.scene.control.Alert.AlertType;
import javafx.scene.control.ButtonType;
import javafx.scene.control.CheckBox;
import javafx.scene.control.Dialog;
import javafx.scene.control.DialogPane;
import javafx.scene.control.Hyperlink;
import javafx.scene.control.Label;
import javafx.scene.control.MenuBar;
import javafx.scene.control.ScrollPane;
import javafx.scene.image.Image;
import javafx.scene.input.DragEvent;
import javafx.scene.input.Dragboard;
import javafx.scene.input.KeyEvent;
import javafx.scene.input.TransferMode;
import javafx.scene.layout.BorderPane;
import javafx.scene.layout.FlowPane;
import javafx.scene.layout.Region;
import javafx.scene.paint.Color;
import javafx.scene.text.Text;
import javafx.scene.text.TextFlow;
import javafx.stage.Stage;
import javafx.stage.Window;
import org.apache.commons.io.FileUtils;
import org.apache.commons.io.FilenameUtils;
import org.controlsfx.control.NotificationPane;
import org.controlsfx.control.StatusBar;
import org.controlsfx.control.action.Action;
import org.jetbrains.annotations.NotNull;
import org.jetbrains.annotations.Nullable;
import org.kordamp.ikonli.javafx.FontIcon;

/**
 * MZmine JavaFX Application class
 */
public class MZmineGUI extends Application implements MZmineDesktop, JavaFxDesktop {

  public static final int MAX_TABS = 30;
  private static final Image mzMineIcon = FxIconUtil.loadImageFromResources("mzmineIcon.png");
  private static final String mzMineFXML = "mainwindow/MainWindow.fxml";
  private static final Logger logger = Logger.getLogger(MZmineGUI.class.getName());
  private static MainWindowController mainWindowController;
  private static Stage mainStage;
  private static Scene rootScene;
  private static WindowLocation currentTaskManagerLocation = WindowLocation.TAB;
  private static Stage currentTaskWindow;
  private Label statusLabel;

  public static void requestQuit() {
    FxThread.runLater(() -> {
      if (DialogLoggerUtil.showDialogYesNo("Exit mzmine", "Are you sure you want to exit?")) {
        // Quit the JavaFX thread
        Platform.exit();
        // Call System.exit() because there are probably some background
        // threads still running
        System.exit(0);
      }
    });
  }

  public static void requestCloseProject() {
    FxThread.runLater(() -> {
      Alert alert = new Alert(AlertType.CONFIRMATION);
      Stage stage = (Stage) alert.getDialogPane().getScene().getWindow();
      stage.getScene().getStylesheets()
          .addAll(MZmineCore.getDesktop().getMainWindow().getScene().getStylesheets());
      stage.getIcons().add(mzMineIcon);
      alert.setTitle("Confirmation");
      alert.setHeaderText("Close project");
      String s = "Are you sure you want to close the current project?";
      alert.setContentText(s);
      Optional<ButtonType> result = alert.showAndWait();

      if ((result.isPresent()) && (result.get() == ButtonType.OK)) {
        // Close all windows related to previous project
        GUIUtils.closeAllWindows();

        // Set a new project clears the old
        ProjectService.getProjectManager().clearProject();

        DesktopService.getDesktop().setStatusBarText("Project space cleaned");

        // Ask the garbage collector to free the previously used memory
        System.gc();
      }
    });
  }

  public static Stage addWindow(Node node, String title) {

    BorderPane parent = new BorderPane();
    parent.setCenter(node);
    Scene newScene = new Scene(parent);

    // Copy CSS styles
    ConfigService.getConfiguration().getTheme().apply(newScene.getStylesheets());

    Stage newStage = new Stage();
    newStage.setTitle(title);
    newStage.getIcons().add(mzMineIcon);
    newStage.setScene(newScene);
    newStage.show();
    return newStage;
  }

  public static void activateProject(@NotNull MZmineProject project) {

    FxThread.runLater(() -> {

      ProjectService.getProjectManager().setCurrentProject(project);
      if (mainWindowController != null) {
        GroupableListView<RawDataFile> rawDataList = mainWindowController.getRawDataList();
        rawDataList.setValues(project.getCurrentRawDataFiles());

        GroupableListView<FeatureList> featureListsList = mainWindowController.getFeatureListsList();
        featureListsList.setValues(project.getCurrentFeatureLists());

        var libraryList = mainWindowController.getSpectralLibraryList();
        final var fxLibs = FXCollections.observableArrayList(project.getCurrentSpectralLibraries());
        libraryList.setItems(fxLibs);

        // add project listener to update the views
        project.addProjectListener(new ProjectChangeListener() {
          @Override
          public void dataFilesChanged(ProjectChangeEvent<RawDataFile> event) {
            switch (event.change()) {
              case ADDED -> rawDataList.addItems(event.changedLists());
              case REMOVED -> rawDataList.removeItems(event.changedLists());
              case UPDATED, RENAMED -> rawDataList.updateItems();
            }
          }

          @Override
          public void featureListsChanged(ProjectChangeEvent<FeatureList> event) {
            switch (event.change()) {
              case ADDED -> featureListsList.addItems(event.changedLists());
              case REMOVED -> featureListsList.removeItems(event.changedLists());
              case UPDATED, RENAMED -> featureListsList.updateItems();
            }
          }

          @Override
          public void librariesChanged(ProjectChangeEvent<SpectralLibrary> event) {
            FxThread.runLater(() -> fxLibs.setAll(project.getCurrentSpectralLibraries()));
          }
        });
      }
    });

  }

  @NotNull
  public static List<RawDataFile> getSelectedRawDataFiles() {
    final GroupableListView<RawDataFile> rawDataListView = mainWindowController.getRawDataList();
    return ImmutableList.copyOf(rawDataListView.getSelectedValues());
  }

  @NotNull
  public static List<FeatureList> getSelectedFeatureLists() {
    final GroupableListView<FeatureList> featureListView = mainWindowController.getFeatureListsList();
    return ImmutableList.copyOf(featureListView.getSelectedValues());
  }

  @NotNull
  public static List<SpectralLibrary> getSelectedSpectralLibraryList() {
    final var spectralLibraryView = mainWindowController.getSpectralLibraryList();
    return FXCollections.unmodifiableObservableList(
        spectralLibraryView.getSelectionModel().getSelectedItems());
  }

  public static void showAboutWindow() {
    MZmineCore.getDesktop().addTab(new AboutTab());
  }

  /**
   * The method activateSetOnDragOver controlling what happens when something is dragged over.
   * Implemented activateSetOnDragOver to accept when files are dragged over it.
   *
   * @param event - DragEvent
   */
  public static void activateSetOnDragOver(DragEvent event) {
    Dragboard dragBoard = event.getDragboard();
    if (dragBoard.hasFiles()) {
      event.acceptTransferModes(TransferMode.COPY);
    } else {
      event.consume();
    }
  }

  /**
   * The method activateSetOnDragDropped controlling what happens when something is dropped on
   * window. Implemented activateSetOnDragDropped to select the module according to the dropped file
   * type and open dropped file
   *
   * @param event - DragEvent
   */

  public static void activateSetOnDragDropped(DragEvent event) {
    List<String> messages = new ArrayList<>();

    Dragboard dragboard = event.getDragboard();
    boolean hasFileDropped = false;
    if (dragboard.hasFiles()) {
      hasFileDropped = true;

      final List<String> rawExtensions = ExtensionFilters.ALL_MS_DATA_FILTER.getExtensions()
          .stream().map(e -> e.replaceAll("\\*\\.", "")).toList();
      final List<String> libraryExtensions = List.of("json", "mgf", "msp", "jdx");

      final List<File> rawDataFiles = new ArrayList<>();
      final List<File> libraryFiles = new ArrayList<>();

      for (File selectedFile : dragboard.getFiles()) {
        final String extension = FilenameUtils.getExtension(selectedFile.getName()).toLowerCase();
        final boolean isRawDataFile = rawExtensions.contains(extension);
        final boolean isLibraryFile = libraryExtensions.contains(extension);
        final boolean isMZmineProject = extension.equals("mzmine");

        Class<? extends MZmineRunnableModule> moduleJavaClass = null;
        if (isMZmineProject) {
          logger.finest(
              () -> "Importing project " + selectedFile.getAbsolutePath() + " via drag and drop.");
          moduleJavaClass = ProjectLoadModule.class;
          ParameterSet moduleParameters = MZmineCore.getConfiguration()
              .getModuleParameters(moduleJavaClass);
          moduleParameters.getParameter(projectFile).setValue(selectedFile);
          ParameterSet parametersCopy = moduleParameters.cloneParameterSet();
          MZmineCore.runMZmineModule(moduleJavaClass, parametersCopy);
        } else if (isRawDataFile) {
          // add to raw files list
          rawDataFiles.add(selectedFile);
        }

        // in case a library format is also supported as raw data format - import as both
        if (isLibraryFile) {
          libraryFiles.add(selectedFile);
        }

        if (WizardSequenceIOUtils.isWizardFile(extension)) {
          boolean result = copyToUserDirectory(selectedFile);
          String resultStr = result ? "succeeded" : "failed";
          messages.add(STR."Adding wizard file \{selectedFile.getName()} \{resultStr}");
        }
        if (UserAuthStore.isUserFile(extension)) {
          var result = UserAuthStore.copyAddUserFile(selectedFile);
          String resultStr = result ? "succeeded" : "failed";
          messages.add(STR."Adding user \{selectedFile.getName()} \{resultStr}");
          if (result) {
            askChangeUser(selectedFile.getName());
          }
        }

//        if(selectedFile.getName().strip().toLowerCase().endsWith("mzbatch")) {
//          lastBatchFile = selectedFile;
//        }
      }

//      if (lastBatchFile != null) {
      // TODO not sure yet how to open the dialog and open the load batch dialog
//        MZmineCore.setupAndRunModule(BatchModeModule.class);
//      }

      if (!rawDataFiles.isEmpty() || !libraryFiles.isEmpty()) {
        if (!rawDataFiles.isEmpty()) {
          logger.finest(() -> "Importing " + rawDataFiles.size() + " raw files via drag and drop: "
                              + rawDataFiles.stream().map(File::getAbsolutePath)
                                  .collect(Collectors.joining(", ")));
        }
        if (!libraryFiles.isEmpty()) {
          logger.finest(() -> "Importing " + libraryFiles.size() + " raw files via drag and drop: "
                              + libraryFiles.stream().map(File::getAbsolutePath)
                                  .collect(Collectors.joining(", ")));
        }

        // set raw and library files to parameter
        ParameterSet param = MZmineCore.getConfiguration()
            .getModuleParameters(AllSpectralDataImportModule.class).cloneParameterSet();
        param.setParameter(AllSpectralDataImportParameters.advancedImport, false);
        param.setParameter(AllSpectralDataImportParameters.fileNames,
            rawDataFiles.toArray(File[]::new));
        param.setParameter(SpectralLibraryImportParameters.dataBaseFiles,
            libraryFiles.toArray(File[]::new));

        // start import task for libraries and raw data files
        AllSpectralDataImportModule module = MZmineCore.getModuleInstance(
            AllSpectralDataImportModule.class);
        if (module != null) {
          List<Task> tasks = new ArrayList<>();
          module.runModule(ProjectService.getProjectManager().getCurrentProject(), param, tasks,
              Instant.now());
          MZmineCore.getTaskController().addTasks(tasks.toArray(Task[]::new));
        }
      }
    }
    event.setDropCompleted(hasFileDropped);
    event.consume();
  }

  private static void askChangeUser(final String fileName) {
    try {
      MZmineUser user = UserAuthStore.readUserByFileName(fileName);
      if (user == null) {
        return;
      }

      boolean changeUserResult = DialogLoggerUtil.showDialogYesNo("Changing active user",
          STR."Switch to user \{user.getNickname()}?");

      if (changeUserResult) {
        CurrentUserService.setUser(user);
      }
    } catch (IOException e) {
      logger.warning("Cannot find local user after copying user file by drag and drop");
    }
    UsersTab.showTab(UsersViewState.LOCAL_USERS);
  }

  public static void handleTaskManagerLocationChange(WindowLocation loc) {
    if (mainWindowController == null) {
      return;
    }

    if (loc == TAB && MZmineCore.getDesktop().getAllTabs().stream()
        .anyMatch(t -> t.getText().equals("Tasks")) || (loc != TAB && Objects.equals(loc,
        currentTaskManagerLocation))) {
      // only return if we have that tab
      return;
    }

    String title = "Tasks";
    Region tasksView = mainWindowController.getTasksView();

    // remove
    switch (currentTaskManagerLocation) {
      case TAB -> mainWindowController.removeTab(title);
      case MAIN -> mainWindowController.removeTasksFromBottom();
      case HIDDEN -> {
      }
      case EXTERNAL -> {
        if (currentTaskWindow != null) {
          currentTaskWindow.close();
          currentTaskWindow = null;
        }
      }
    }

    // add
    switch (loc) {
      case TAB -> {
        MZmineTab tab = new SimpleTab(title);
        tab.setContent(tasksView);
        MZmineCore.getDesktop().addTab(tab);
        mainWindowController.selectTab(title);
      }
      case EXTERNAL -> {
        currentTaskWindow = addWindow(tasksView, title);
      }
      case MAIN -> mainWindowController.addTasksToBottom();
      case HIDDEN -> {
      }
    }

    currentTaskManagerLocation = loc;
  }

  @Override
  public void handleShowTaskView() {
    switch (currentTaskManagerLocation) {
      case MAIN -> { // nothing, already visible
      }
      case TAB -> {
        handleTaskManagerLocationChange(TAB);
        mainWindowController.selectTab("Tasks");
      }
      case EXTERNAL -> {
        if (currentTaskWindow != null) {
          currentTaskWindow.hide();
          currentTaskWindow.show();
        } else {
          handleTaskManagerLocationChange(TAB);
        }
      }
      case HIDDEN -> handleTaskManagerLocationChange(TAB);

    }
  }

  @Override
  public void start(Stage stage) {

    MZmineGUI.mainStage = stage;

    DesktopService.setDesktop(this);

    logger.finest("Initializing mzmine main window");

    MZminePreferences preferences = MZmineCore.getConfiguration().getPreferences();
    try {
      // Load the main window
      URL mainFXML = this.getClass().getResource(mzMineFXML);
      FXMLLoader loader = new FXMLLoader(mainFXML);

      rootScene = loader.load();
      mainWindowController = loader.getController();
      stage.setScene(rootScene);
      preferences.getValue(MZminePreferences.theme).apply(rootScene.getStylesheets());

    } catch (Exception e) {
      logger.log(Level.SEVERE, "Error loading MZmine GUI from FXML: " + e.getMessage(), e);
      Platform.exit();
    }

    stage.setTitle("mzmine " + SemverVersionReader.getMZmineVersion());
    stage.setMinWidth(600);
    stage.setMinHeight(400);

    // Set application icon
    stage.getIcons().setAll(mzMineIcon);

    stage.setOnCloseRequest(e -> {
      requestQuit();
      e.consume();
    });

    // Drag over surface
    rootScene.setOnDragOver(MZmineGUI::activateSetOnDragOver);
    // Dropping over surface
    rootScene.setOnDragDropped(MZmineGUI::activateSetOnDragDropped);

    // Configure desktop properties such as the application taskbar icon
    // on a new thread. It is important to start this thread after the
    // JavaFX subsystem has started. Otherwise we could be treated like a
    // Swing application.
    Thread desktopSetupThread = new Thread(new DesktopSetup());
    desktopSetupThread.setPriority(Thread.MIN_PRIORITY);
    desktopSetupThread.start();

    setStatusBarText("Welcome to mzmine " + SemverVersionReader.getMZmineVersion());

    stage.show();

    // show message that temp folder should be setup
    if (preferences.getValue(MZminePreferences.showTempFolderAlert)) {
      File tmpPath = preferences.getValue(MZminePreferences.tempDirectory);
      File userDir = FileUtils.getUserDirectory();
      if (tmpPath == null || !tmpPath.exists() || tmpPath.getAbsolutePath().toLowerCase()
          .contains("users") || tmpPath.equals(userDir)) {
        FxThread.runLater(() -> displayNotification("""
                Set temp folder to a fast local drive (prefer a public folder over a user folder).
                mzmine stores data on disk. Ensure enough free space. Otherwise change the memory options.
                """, "Change", MZmineCore::openTempPreferences,
            () -> preferences.setParameter(MZminePreferences.showTempFolderAlert, false)));
      }
    }
    // update the size and position of the main window
    /*
     * ParameterSet paramSet = configuration.getPreferences(); WindowSettingsParameter settings =
     * paramSet .getParameter(MZminePreferences.windowSetttings);
     * settings.applySettingsToWindow(desktop.getMainWindow());
     */
    // add last project menu items
    /*
     * if (desktop instanceof MainWindow) { ((MainWindow) desktop).createLastUsedProjectsMenu(
     * configuration.getLastProjects()); // listen for changes
     * configuration.getLastProjectsParameter() .addFileListChangedListener(list -> { // new list of
     * last used projects Desktop desk = getDesktop(); if (desk instanceof MainWindow) {
     * ((MainWindow) desk) .createLastUsedProjectsMenu(list); } }); }
     */

    // Activate project - bind it to the desktop's project tree
    MZmineGUI.activateProject(ProjectService.getProject());

    // Check for updated version
    NewVersionCheck NVC = new NewVersionCheck(CheckType.DESKTOP);
    Thread nvcThread = new Thread(NVC);
    nvcThread.setPriority(Thread.MIN_PRIORITY);
    nvcThread.start();

    // add global keys that may be added to other dialogs to receive the same key event handling
    rootScene.addEventFilter(KeyEvent.KEY_PRESSED, GlobalKeyHandler.getInstance());

    // register shutdown hook only if we have GUI - we don't want to
    // save configuration on exit if we only run a batch
    Runtime.getRuntime().addShutdownHook(new ShutDownHook());
    Runtime.getRuntime().addShutdownHook(new Thread(new TmpFileCleanup()));
  }

  @Override
  public @NotNull String getName() {
    return "mzmine desktop";
  }

  @Override
  public Stage getMainWindow() {
    return mainStage;
  }

  @Override
  public @Nullable TasksViewController getTasksViewController() {
    return mainWindowController.getTasksViewController();
  }

  @Override
  public void openWebPage(@NotNull URL url) {
    openWebPage(String.valueOf(url));
  }

  @Override
  public void openWebPage(String url) {
    HostServices openWPService = getHostServices();
    openWPService.showDocument(url);
  }

  @Override
  public void addTab(MZmineTab tab) {
    if (mainWindowController.getTabs().size() < MAX_TABS) {
      FxThread.runLater(() -> mainWindowController.addTab(tab));
      return;
    } else if (mainWindowController.getTabs().size() < MAX_TABS && !getWindows().isEmpty()) {
      for (MZmineWindow window : getWindows()) {
        if (window.getNumberOfTabs() < MAX_TABS && !window.isExclusive()) {
          FxThread.runLater(() -> window.addTab(tab));
          return;
        }
      }
    }
    FxThread.runLater(() -> new MZmineWindow().addTab(tab));
  }

  @Override
  public void setStatusBarText(@Nullable String message, @Nullable Color textColor,
      @Nullable String url) {
    FxThread.runLater(() -> {
      if (mainWindowController == null) {
        return;
      }
      final StatusBar statusBar = mainWindowController.getStatusBar();
      if (statusBar == null) {
        return;
      }
      statusBar.setText(null);
      if (statusLabel != null) {
        statusBar.getLeftItems().remove(statusLabel);
      }
      statusLabel = new Label(message);
      statusBar.getLeftItems().add(statusLabel);
      if (textColor != null) {
        statusLabel.setStyle("-fx-text-fill: " + FxColorUtil.colorToHex(textColor));
      }
      if (url != null) {
        statusLabel.setOnMouseClicked(event -> {
          WebUtils.openURL(url);
          event.consume();
        });
      }
    });
  }

  @Override
  public void displayMessage(String msg) {
    displayMessage("Message", msg);
  }

  @Override
  public void displayMessage(String title, String msg) {
    displayMessage(title, msg, null);
  }

  @Override
  public void displayMessage(String title, String msg, @Nullable String url) {
    logger.info(() -> String.format("%s - %s - %s", title, msg, url));

    FxThread.runLater(() -> {

      Dialog<ButtonType> dialog = new Dialog<>();
      Stage stage = (Stage) dialog.getDialogPane().getScene().getWindow();
      stage.getScene().getStylesheets()
          .addAll(MZmineCore.getDesktop().getMainWindow().getScene().getStylesheets());
      stage.getIcons().add(mzMineIcon);
      dialog.setTitle(title);

      TextFlow flow = new TextFlow(new Text(msg + " "));
      if (url != null) {
        Hyperlink href = new Hyperlink(url);
        flow.getChildren().add(href);
        href.setOnAction(_ -> DesktopService.getDesktop().openWebPage(url));
      }

      var scroll = new ScrollPane(flow);
      scroll.setFitToWidth(true);
      scroll.setFitToHeight(true);
      var parent = new BorderPane(scroll);
      flow.setMaxWidth(720);
      stage.setMaxWidth(750);
      stage.setMaxHeight(500);
      dialog.getDialogPane().setMaxWidth(730);
      dialog.getDialogPane().setContent(parent);
      dialog.getDialogPane().getButtonTypes().add(ButtonType.OK);
      dialog.setResizable(true);
      dialog.showAndWait();
    });
  }

  @Override
  public void displayErrorMessage(String msg) {
    displayMessage("Error", msg);
  }

  @Override
  public void displayException(Exception e) {
    displayErrorMessage(e.toString());
  }

  @Override
  public ButtonType displayConfirmation(final String title, String msg, ButtonType... buttonTypes) {
    return DialogLoggerUtil.showDialog(AlertType.CONFIRMATION, "null", msg, buttonTypes)
        .orElse(null);
  }

  @Override
  public void displayNotification(String msg, String buttonText, Runnable action,
      Runnable hideForeverAction) {
    logger.log(Level.INFO, msg);
    NotificationPane pane = mainWindowController.getNotificationPane();
    pane.getActions().clear();
    if (hideForeverAction != null) {
      pane.getActions().add(new Action("Hide ∞", ae -> {
        hideForeverAction.run();
        pane.hide();
      }));
    }

    Action buttonAction = new Action(buttonText, ae -> {
      action.run();
      pane.hide();
    });
    FontIcon fontIcon = null;
    try {
      fontIcon = new FontIcon("bi-exclamation-triangle:30");
      fontIcon.setOnMouseClicked(event -> buttonAction.handle(null));
    } catch (Exception ex) {
      logger.log(Level.WARNING, "Cannot load icon from Ikonli" + ex.getMessage(), ex);
    }
    pane.show(msg, fontIcon, buttonAction);
  }

  @Override
  public RawDataFile[] getSelectedDataFiles() {
    return getSelectedRawDataFiles().toArray(new RawDataFile[0]);
  }

  @Override
  public FeatureList[] getSelectedPeakLists() {
    return getSelectedFeatureLists().toArray(new FeatureList[0]);
  }

  @Override
  public SpectralLibrary[] getSelectedSpectralLibraries() {
    return getSelectedSpectralLibraryList().toArray(new SpectralLibrary[0]);
  }

  @Override
  public @NotNull ExitCode exit() {

    requestQuit();
    return ExitCode.UNKNOWN;
  }

  @Override
  public List<MZmineWindow> getWindows() {
    ObservableList<Window> windows = Stage.getWindows();
    List<MZmineWindow> mzmineWindows = new ArrayList<>();
    for (Window window : windows) {
      if (window instanceof MZmineWindow) {
        mzmineWindows.add((MZmineWindow) window);
      }
    }
    return mzmineWindows;
  }

  @Override
  public @NotNull List<MZmineTab> getAllTabs() {
    if (mainWindowController == null) {
      return List.of();
    }
    List<MZmineTab> tabs = new ArrayList<>();

    mainWindowController.getTabs().forEach(t -> {
      if (t instanceof MZmineTab) {
        tabs.add((MZmineTab) t);
      }
    });

    getWindows().forEach(w -> w.getTabs().forEach(t -> {
      if (t instanceof MZmineTab) {
        tabs.add((MZmineTab) t);
      }
    }));

    return tabs;
  }

  @NotNull
  @Override
  public List<MZmineTab> getTabsInMainWindow() {
    if (mainWindowController == null) {
      return List.of();
    }

    List<MZmineTab> tabs = new ArrayList<>();

    mainWindowController.getTabs().forEach(t -> {
      if (t instanceof MZmineTab) {
        tabs.add((MZmineTab) t);
      }
    });

    return tabs;
  }

  public ButtonType createAlertWithOptOut(String title, String headerText, String message,
      String optOutMessage, Consumer<Boolean> optOutAction) {
    // Credits: https://stackoverflow.com/questions/36949595/how-do-i-create-a-javafx-alert-with-a-check-box-for-do-not-ask-again
    FutureTask<ButtonType> task = new FutureTask<>(() -> {
      Alert alert = new Alert(AlertType.WARNING);
      ConfigService.getConfiguration().getTheme()
          .apply(alert.getDialogPane().getScene().getStylesheets());
      // Need to force the alert to layout in order to grab the graphic,
      // as we are replacing the dialog pane with a custom pane
      alert.getDialogPane().applyCss();
      Node graphic = alert.getDialogPane().getGraphic();
      // Create a new dialog pane that has a checkbox instead of the hide/show details button
      // Use the supplied callback for the action of the checkbox
      alert.setDialogPane(new DialogPane() {
        @Override
        protected Node createDetailsButton() {
          CheckBox optOut = new CheckBox();
          optOut.setText(optOutMessage);
          optOut.setOnAction(e -> optOutAction.accept(optOut.isSelected()));
          return optOut;
        }
      });
      alert.getDialogPane().getButtonTypes().addAll(ButtonType.YES, ButtonType.NO);

      Text text = new Text(message);
      text.setWrappingWidth(370);
      final FlowPane pane = new FlowPane(text);
      pane.setPadding(new Insets(5));
      alert.getDialogPane().setContent(pane);
      // Fool the dialog into thinking there is some expandable content
      // a Group won't take up any space if it has no children
      alert.getDialogPane().setExpandableContent(new Group());
      alert.getDialogPane().setExpanded(true);
      // Reset the dialog graphic using the default style
      alert.getDialogPane().setGraphic(graphic);
      alert.setTitle(title);
      alert.setHeaderText(headerText);
      alert.showAndWait();
      return alert.getResult();
    });

    if (Platform.isFxApplicationThread()) {
      task.run();
    } else {
      FxThread.runLater(task);
    }

    try {
      return task.get();
    } catch (InterruptedException | ExecutionException e) {
      logger.log(Level.WARNING, e.getMessage(), e);
    }
    return ButtonType.NO;
  }

<<<<<<< HEAD
  public void setMenubar(MenuBar menubar) {
    mainWindowController.getMainPane().setTop(menubar);
=======
  public ProjectTab getSelectedProjectTab() {
    return mainWindowController.getSelectedProjectTab();
>>>>>>> 57e51743
  }
}<|MERGE_RESOLUTION|>--- conflicted
+++ resolved
@@ -872,12 +872,11 @@
     return ButtonType.NO;
   }
 
-<<<<<<< HEAD
+  public ProjectTab getSelectedProjectTab() {
+    return mainWindowController.getSelectedProjectTab();
+  }
+
   public void setMenubar(MenuBar menubar) {
     mainWindowController.getMainPane().setTop(menubar);
-=======
-  public ProjectTab getSelectedProjectTab() {
-    return mainWindowController.getSelectedProjectTab();
->>>>>>> 57e51743
   }
 }