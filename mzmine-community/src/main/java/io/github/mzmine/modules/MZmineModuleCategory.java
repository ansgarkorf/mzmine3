/*
 * Copyright (c) 2004-2024 The mzmine Development Team
 *
 * Permission is hereby granted, free of charge, to any person
 * obtaining a copy of this software and associated documentation
 * files (the "Software"), to deal in the Software without
 * restriction, including without limitation the rights to use,
 * copy, modify, merge, publish, distribute, sublicense, and/or sell
 * copies of the Software, and to permit persons to whom the
 * Software is furnished to do so, subject to the following
 * conditions:
 *
 * The above copyright notice and this permission notice shall be
 * included in all copies or substantial portions of the Software.
 *
 * THE SOFTWARE IS PROVIDED "AS IS", WITHOUT WARRANTY OF ANY KIND,
 * EXPRESS OR IMPLIED, INCLUDING BUT NOT LIMITED TO THE WARRANTIES
 * OF MERCHANTABILITY, FITNESS FOR A PARTICULAR PURPOSE AND
 * NONINFRINGEMENT. IN NO EVENT SHALL THE AUTHORS OR COPYRIGHT
 * HOLDERS BE LIABLE FOR ANY CLAIM, DAMAGES OR OTHER LIABILITY,
 * WHETHER IN AN ACTION OF CONTRACT, TORT OR OTHERWISE, ARISING
 * FROM, OUT OF OR IN CONNECTION WITH THE SOFTWARE OR THE USE OR
 * OTHER DEALINGS IN THE SOFTWARE.
 */

package io.github.mzmine.modules;

import io.github.mzmine.modules.dataprocessing.filter_blanksubtraction_chromatograms.ChromatogramBlankSubtractionModule;

public enum MZmineModuleCategory {

  PROJECTIO("Project I/O"), //
  PROJECT("Project"), //
  PROJECTMETADATA("Project metadata"), //
  RAWDATAIMPORT("Raw data import"), //
  RAWDATA("Raw data methods"), //
  RAWDATAFILTERING("Raw data filtering"), //
  RAWDATAEXPORT("Raw data export"), //
  EIC_DETECTION("Chromatogram detection"), //
  GAPFILLING("Gap filling"), //
  ISOTOPES("Isotopes"), //
  FEATURELIST("Feature list methods"), //
  /**
   * Only feature list resolving that splits separate features. Modules like
   * {@link ChromatogramBlankSubtractionModule} use this to check if the module can be applied on
   * the feature list
   */
  FEATURE_RESOLVING("Resolving"), //
  FEATURE_GROUPING("Feature grouping"), //
  ION_IDENTITY_NETWORKS("Ion identity networking"), //
  SPECTRALDECONVOLUTION("Spectral deconvolution"), //
  FEATURELISTFILTERING("Feature list filtering"), //
  ALIGNMENT("Alignment"), //
  NORMALIZATION("Normalization"), //
  ANNOTATION("Annotation"), //
  FEATURELISTEXPORT("Feature list export"), //
  FEATURELISTIMPORT("Feature list import"), //
  SPECLIBIMPORT("Spectral library import"), //
  SPECLIB_PROCESSING("Spectral library processing"), //
  SPECLIBEXPORT("Spectral library export"), //
  VISUALIZATIONRAWDATA("Visualization"), //
  VISUALIZATIONFEATURELIST("Visualization feature list"), //
  VISUALIZATION_RAW_AND_FEATURE("Visualization data"), //
  DATAANALYSIS("Data analysis"), //
  HELPSYSTEM("Help"), //
  TOOLS("Tools"),
  OTHER_DATA_PROCESSING("Processing other data"); //

  private final String name;

  MZmineModuleCategory(String name) {
    this.name = name;
  }

  @Override
  public String toString() {
    return name;
  }

  public MainCategory getMainCategory() {
    return switch (this) {
      case PROJECT, PROJECTIO, PROJECTMETADATA -> MainCategory.PROJECT;
      case RAWDATAIMPORT, RAWDATAEXPORT, RAWDATA, RAWDATAFILTERING -> MainCategory.SPECTRAL_DATA;
      case EIC_DETECTION, FEATURE_RESOLVING, GAPFILLING, ALIGNMENT, FEATURELIST ->
          MainCategory.FEATURE_DETECTION;
      case ISOTOPES, SPECTRALDECONVOLUTION, FEATURELISTFILTERING, NORMALIZATION, ANNOTATION,
           DATAANALYSIS, FEATURE_GROUPING, ION_IDENTITY_NETWORKS -> MainCategory.FEATURE_PROCESSING;
      case FEATURELISTEXPORT, FEATURELISTIMPORT -> MainCategory.FEATURE_IO;
      case VISUALIZATIONRAWDATA, VISUALIZATIONFEATURELIST, VISUALIZATION_RAW_AND_FEATURE ->
          MainCategory.VISUALIZATION;
      case SPECLIBEXPORT, SPECLIBIMPORT, SPECLIB_PROCESSING -> MainCategory.SPECTRAL_LIBRARY;
      // no main category
      case HELPSYSTEM, TOOLS -> MainCategory.OTHER;
      // no default so that the compiler marks missing cases
      case OTHER_DATA_PROCESSING -> MainCategory.OTHER_DATA;
    };
  }

  public enum MainCategory {
    PROJECT("Project"), //
    SPECTRAL_DATA("Raw data methods"), //
    FEATURE_DETECTION("Feature detection"), //
    FEATURE_PROCESSING("Feature processing"), //
    SPECTRAL_LIBRARY("Spectral library"), //
    FEATURE_IO("Feature IO"), //
    VISUALIZATION("Visualization"), //
<<<<<<< HEAD
    OTHER("Other"), //
    OTHER_DATA("UV/Other data");
=======
    OTHER("Other");
>>>>>>> bc3c21a4

    private final String name;

    MainCategory(String name) {
      this.name = name;
    }

    @Override
    public String toString() {
      return name;
    }
  }
}<|MERGE_RESOLUTION|>--- conflicted
+++ resolved
@@ -25,8 +25,6 @@
 
 package io.github.mzmine.modules;
 
-import io.github.mzmine.modules.dataprocessing.filter_blanksubtraction_chromatograms.ChromatogramBlankSubtractionModule;
-
 public enum MZmineModuleCategory {
 
   PROJECTIO("Project I/O"), //
@@ -42,8 +40,9 @@
   FEATURELIST("Feature list methods"), //
   /**
    * Only feature list resolving that splits separate features. Modules like
-   * {@link ChromatogramBlankSubtractionModule} use this to check if the module can be applied on
-   * the feature list
+   * {@link
+   * io.github.mzmine.modules.dataprocessing.filter_blanksubtraction_chromatograms.ChromatogramBlankSubtractionModule}
+   * use this to check if the module can be applied on the feature list
    */
   FEATURE_RESOLVING("Resolving"), //
   FEATURE_GROUPING("Feature grouping"), //
@@ -63,8 +62,7 @@
   VISUALIZATION_RAW_AND_FEATURE("Visualization data"), //
   DATAANALYSIS("Data analysis"), //
   HELPSYSTEM("Help"), //
-  TOOLS("Tools"),
-  OTHER_DATA_PROCESSING("Processing other data"); //
+  TOOLS("Tools"), OTHER_DATA_PROCESSING("Processing other data"); //
 
   private final String name;
 
@@ -104,12 +102,8 @@
     SPECTRAL_LIBRARY("Spectral library"), //
     FEATURE_IO("Feature IO"), //
     VISUALIZATION("Visualization"), //
-<<<<<<< HEAD
     OTHER("Other"), //
     OTHER_DATA("UV/Other data");
-=======
-    OTHER("Other");
->>>>>>> bc3c21a4
 
     private final String name;
 
