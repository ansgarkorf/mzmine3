<<<<<<< HEAD
/*
 * Copyright (c) 2004-2024 The MZmine Development Team
 *
 * Permission is hereby granted, free of charge, to any person
 * obtaining a copy of this software and associated documentation
 * files (the "Software"), to deal in the Software without
 * restriction, including without limitation the rights to use,
 * copy, modify, merge, publish, distribute, sublicense, and/or sell
 * copies of the Software, and to permit persons to whom the
 * Software is furnished to do so, subject to the following
 * conditions:
 *
 * The above copyright notice and this permission notice shall be
 * included in all copies or substantial portions of the Software.
 *
 * THE SOFTWARE IS PROVIDED "AS IS", WITHOUT WARRANTY OF ANY KIND,
 * EXPRESS OR IMPLIED, INCLUDING BUT NOT LIMITED TO THE WARRANTIES
 * OF MERCHANTABILITY, FITNESS FOR A PARTICULAR PURPOSE AND
 * NONINFRINGEMENT. IN NO EVENT SHALL THE AUTHORS OR COPYRIGHT
 * HOLDERS BE LIABLE FOR ANY CLAIM, DAMAGES OR OTHER LIABILITY,
 * WHETHER IN AN ACTION OF CONTRACT, TORT OR OTHERWISE, ARISING
 * FROM, OUT OF OR IN CONNECTION WITH THE SOFTWARE OR THE USE OR
 * OTHER DEALINGS IN THE SOFTWARE.
 */
/*
 * author Owen Myers (Oweenm@gmail.com)
 */

package io.github.mzmine.modules.dataprocessing.featdet_chromatogramdeconvolution.ADAPpeakpicking;

import static io.github.mzmine.javafx.components.factories.FxTexts.boldText;
import static io.github.mzmine.javafx.components.factories.FxTexts.hyperlinkText;
import static io.github.mzmine.javafx.components.factories.FxTexts.linebreak;
import static io.github.mzmine.javafx.components.factories.FxTexts.mzminePaper;
import static io.github.mzmine.javafx.components.factories.FxTexts.text;

import com.google.common.collect.Range;
import io.github.mzmine.datamodel.features.ModularFeatureList;
import io.github.mzmine.javafx.components.factories.FxTextFlows;
import io.github.mzmine.main.MZmineCore;
import io.github.mzmine.modules.dataprocessing.featdet_chromatogramdeconvolution.FeatureResolver;
import io.github.mzmine.modules.dataprocessing.featdet_chromatogramdeconvolution.FeatureResolverSetupDialog;
import io.github.mzmine.modules.dataprocessing.featdet_chromatogramdeconvolution.GeneralResolverParameters;
import io.github.mzmine.modules.dataprocessing.featdet_chromatogramdeconvolution.Resolver;
import io.github.mzmine.parameters.Parameter;
import io.github.mzmine.parameters.ParameterSet;
import io.github.mzmine.parameters.impl.IonMobilitySupport;
import io.github.mzmine.parameters.parametertypes.DoubleParameter;
import io.github.mzmine.parameters.parametertypes.ranges.DoubleRangeParameter;
import io.github.mzmine.parameters.parametertypes.submodules.ModuleComboParameter;
import io.github.mzmine.util.ExitCode;
import java.text.NumberFormat;
import javafx.scene.layout.Region;
import org.jetbrains.annotations.NotNull;
import org.jetbrains.annotations.Nullable;

/**
 * Parameters used by CentWaveDetector.
 */
public class ADAPResolverParameters extends GeneralResolverParameters {

  private static final SNEstimatorChoice[] SNESTIMATORS = {new IntensityWindowsSNEstimator(),
      new WaveletCoefficientsSNEstimator()};

  public static final DoubleRangeParameter PEAK_DURATION = new DoubleRangeParameter(
      "Peak duration range", "Range of acceptable peak lengths",
      MZmineCore.getConfiguration().getRTFormat(), true, Range.closed(0.0, 10.0));

  public static final DoubleRangeParameter RT_FOR_CWT_SCALES_DURATION = new DoubleRangeParameter(
      "RT wavelet range",
      "Upper and lower bounds of retention times to be used for setting the wavelet scales. Choose a range that that simmilar to the range of peak widths expected to be found from the data.",
      MZmineCore.getConfiguration().getRTFormat(), true, true, Range.closed(0.001, 0.1));

  // public static final DoubleRangeParameter PEAK_SCALES = new
  // DoubleRangeParameter(
  // "Wavelet scales",
  // "Range wavelet widths (smallest, largest) in minutes", MZmineCore
  // .getConfiguration().getRTFormat(), Range.closed(0.25, 5.0));
  public static final ModuleComboParameter<SNEstimatorChoice> SN_ESTIMATORS = new ModuleComboParameter<SNEstimatorChoice>(
      "S/N estimator", "SN description", SNESTIMATORS, SNESTIMATORS[0]);

  public static final DoubleParameter SN_THRESHOLD = new DoubleParameter("S/N threshold",
      "Signal to noise ratio threshold", NumberFormat.getNumberInstance(), 10.0, 0.0, null);

  public static final DoubleParameter COEF_AREA_THRESHOLD = new DoubleParameter(
      "Coefficient/area threshold",
      "This is a threshold for the maximum coefficient (inner product) divided by the area "
          + "under the curve of the feature. Filters out bad peaks.",
      NumberFormat.getNumberInstance(), 110.0, 0.0, null);

  public static final DoubleParameter MIN_FEAT_HEIGHT = new DoubleParameter("min feature height",
      "Minimum height of a feature. Should be the same, or similar to, the value - min start intensity - "
          + "set in the chromatogram building.", NumberFormat.getNumberInstance(), 10.0, 0.0, null);

  public ADAPResolverParameters() {
    super(new Parameter[]{PEAK_LISTS, SUFFIX, handleOriginal, groupMS2Parameters, dimension,
            SN_THRESHOLD, SN_ESTIMATORS, MIN_FEAT_HEIGHT, COEF_AREA_THRESHOLD, PEAK_DURATION,
            RT_FOR_CWT_SCALES_DURATION},
        "https://mzmine.github.io/mzmine_documentation/module_docs/featdet_resolver_adap/adap-resolver.html");

  }

  @Override
  public ExitCode showSetupDialog(boolean valueCheckRequired) {
    final Region message = FxTextFlows.newTextFlowInAccordion("How to cite", boldText("ADAP Module Disclaimer:"),
        linebreak(), text("If you use the  ADAP Chromatogram Deconvolution Module, please cite: "),
        linebreak(), boldText("mzmine paper: "), mzminePaper, linebreak(), boldText("ADAP paper: "),
        hyperlinkText(
            "Myers OD, Sumner SJ, Li S, Barnes S, Du X. Anal. Chem. 2017, 89, 17, 8696–8703",
            "https://pubs.acs.org/doi/abs/10.1021/acs.analchem.7b00947"));

    final FeatureResolverSetupDialog dialog = new FeatureResolverSetupDialog(valueCheckRequired,
        this, message);
    dialog.showAndWait();
    return dialog.getExitCode();
  }

  @Override
  public FeatureResolver getResolver() {
    throw new UnsupportedOperationException("Legacy resolving is not supported by ADAPResolver.");
  }

  @Override
  public @Nullable Resolver getResolver(ParameterSet parameterSet, ModularFeatureList flist) {
    return new ADAPResolver(parameterSet, flist);
  }

  @Override
  public @NotNull IonMobilitySupport getIonMobilitySupport() {
    return IonMobilitySupport.SUPPORTED;
  }
}
=======
///*
// * Copyright (c) 2004-2022 The MZmine Development Team
// *
// * Permission is hereby granted, free of charge, to any person
// * obtaining a copy of this software and associated documentation
// * files (the "Software"), to deal in the Software without
// * restriction, including without limitation the rights to use,
// * copy, modify, merge, publish, distribute, sublicense, and/or sell
// * copies of the Software, and to permit persons to whom the
// * Software is furnished to do so, subject to the following
// * conditions:
// *
// * The above copyright notice and this permission notice shall be
// * included in all copies or substantial portions of the Software.
// *
// * THE SOFTWARE IS PROVIDED "AS IS", WITHOUT WARRANTY OF ANY KIND,
// * EXPRESS OR IMPLIED, INCLUDING BUT NOT LIMITED TO THE WARRANTIES
// * OF MERCHANTABILITY, FITNESS FOR A PARTICULAR PURPOSE AND
// * NONINFRINGEMENT. IN NO EVENT SHALL THE AUTHORS OR COPYRIGHT
// * HOLDERS BE LIABLE FOR ANY CLAIM, DAMAGES OR OTHER LIABILITY,
// * WHETHER IN AN ACTION OF CONTRACT, TORT OR OTHERWISE, ARISING
// * FROM, OUT OF OR IN CONNECTION WITH THE SOFTWARE OR THE USE OR
// * OTHER DEALINGS IN THE SOFTWARE.
// */
///*
// * author Owen Myers (Oweenm@gmail.com)
// */
//
//package io.github.mzmine.modules.dataprocessing.featdet_chromatogramdeconvolution.ADAPpeakpicking;
//
//import com.google.common.collect.Range;
//import io.github.mzmine.datamodel.features.ModularFeatureList;
//import io.github.mzmine.main.MZmineCore;
//import io.github.mzmine.modules.dataprocessing.featdet_chromatogramdeconvolution.FeatureResolver;
//import io.github.mzmine.modules.dataprocessing.featdet_chromatogramdeconvolution.FeatureResolverSetupDialog;
//import io.github.mzmine.modules.dataprocessing.featdet_chromatogramdeconvolution.GeneralResolverParameters;
//import io.github.mzmine.modules.dataprocessing.featdet_chromatogramdeconvolution.Resolver;
//import io.github.mzmine.parameters.Parameter;
//import io.github.mzmine.parameters.ParameterSet;
//import io.github.mzmine.parameters.impl.IonMobilitySupport;
//import io.github.mzmine.parameters.parametertypes.DoubleParameter;
//import io.github.mzmine.parameters.parametertypes.ranges.DoubleRangeParameter;
//import io.github.mzmine.parameters.parametertypes.submodules.ModuleComboParameter;
//import io.github.mzmine.util.ExitCode;
//import java.text.NumberFormat;
//import org.jetbrains.annotations.NotNull;
//import org.jetbrains.annotations.Nullable;
//
///**
// * Parameters used by CentWaveDetector.
// */
//public class ADAPResolverParameters extends GeneralResolverParameters {
//
//  private static final SNEstimatorChoice[] SNESTIMATORS = {new IntensityWindowsSNEstimator(),
//      new WaveletCoefficientsSNEstimator()};
//
//  public static final DoubleRangeParameter PEAK_DURATION = new DoubleRangeParameter(
//      "Peak duration range", "Range of acceptable peak lengths",
//      MZmineCore.getConfiguration().getRTFormat(), true, Range.closed(0.0, 10.0));
//
//  public static final DoubleRangeParameter RT_FOR_CWT_SCALES_DURATION = new DoubleRangeParameter(
//      "RT wavelet range",
//      "Upper and lower bounds of retention times to be used for setting the wavelet scales. Choose a range that that simmilar to the range of peak widths expected to be found from the data.",
//      MZmineCore.getConfiguration().getRTFormat(), true, true, Range.closed(0.001, 0.1));
//
//  // public static final DoubleRangeParameter PEAK_SCALES = new
//  // DoubleRangeParameter(
//  // "Wavelet scales",
//  // "Range wavelet widths (smallest, largest) in minutes", MZmineCore
//  // .getConfiguration().getRTFormat(), Range.closed(0.25, 5.0));
//  public static final ModuleComboParameter<SNEstimatorChoice> SN_ESTIMATORS = new ModuleComboParameter<SNEstimatorChoice>(
//      "S/N estimator", "SN description", SNESTIMATORS, SNESTIMATORS[0]);
//
//  public static final DoubleParameter SN_THRESHOLD = new DoubleParameter("S/N threshold",
//      "Signal to noise ratio threshold", NumberFormat.getNumberInstance(), 10.0, 0.0, null);
//
//  public static final DoubleParameter COEF_AREA_THRESHOLD = new DoubleParameter(
//      "Coefficient/area threshold",
//      "This is a threshold for the maximum coefficient (inner product) divided by the area "
//          + "under the curve of the feature. Filters out bad peaks.",
//      NumberFormat.getNumberInstance(), 110.0, 0.0, null);
//
//  public static final DoubleParameter MIN_FEAT_HEIGHT = new DoubleParameter("min feature height",
//      "Minimum height of a feature. Should be the same, or similar to, the value - min start intensity - "
//          + "set in the chromatogram building.", NumberFormat.getNumberInstance(), 10.0, 0.0, null);
//
//  public ADAPResolverParameters() {
//    super(new Parameter[]{PEAK_LISTS, SUFFIX, handleOriginal, groupMS2Parameters, dimension,
//            SN_THRESHOLD, SN_ESTIMATORS, MIN_FEAT_HEIGHT, COEF_AREA_THRESHOLD, PEAK_DURATION,
//            RT_FOR_CWT_SCALES_DURATION},
//        "https://mzmine.github.io/mzmine_documentation/module_docs/featdet_resolver_adap/adap-resolver.html");
//
//  }
//
//  @Override
//  public ExitCode showSetupDialog(boolean valueCheckRequired) {
//    String message = "<html>ADAP Module Disclaimer:"
//        + "<br> If you use the  ADAP Chromatogram Deconvolution Module, please cite the "
//        + "<a href=\"https://bmcbioinformatics.biomedcentral.com/articles/10.1186/1471-2105-11-395\">MZmine2 paper</a> and the following article:"
//        + "<br><a href=\"http://pubs.acs.org/doi/abs/10.1021/acs.analchem.7b00947\"> Myers OD, Sumner SJ, Li S, Barnes S, Du X: One Step Forward for Reducing False Positive and False Negative "
//        + "<br>Compound Identifications from Mass Spectrometry Metabolomics Data: New Algorithms for Constructing Extracted "
//        + "<br>Ion Chromatograms and Detecting Chromatographic Peaks. Anal Chem 2017, DOI: 10.1021/acs.analchem.7b00947</a>"
//        + "</html>";
//
//    final FeatureResolverSetupDialog dialog = new FeatureResolverSetupDialog(valueCheckRequired,
//        this, message);
//    dialog.showAndWait();
//    return dialog.getExitCode();
//  }
//
//  @Override
//  public FeatureResolver getResolver() {
//    throw new UnsupportedOperationException("Legacy resolving is not supported by ADAPResolver.");
//  }
//
//  @Override
//  public @Nullable Resolver getResolver(ParameterSet parameterSet, ModularFeatureList flist) {
//    return new ADAPResolver(parameterSet, flist);
//  }
//
//  @Override
//  public @NotNull IonMobilitySupport getIonMobilitySupport() {
//    return IonMobilitySupport.SUPPORTED;
//  }
//}
>>>>>>> b8553a82
<|MERGE_RESOLUTION|>--- conflicted
+++ resolved
@@ -1,138 +1,11 @@
-<<<<<<< HEAD
-/*
- * Copyright (c) 2004-2024 The MZmine Development Team
- *
- * Permission is hereby granted, free of charge, to any person
- * obtaining a copy of this software and associated documentation
- * files (the "Software"), to deal in the Software without
- * restriction, including without limitation the rights to use,
- * copy, modify, merge, publish, distribute, sublicense, and/or sell
- * copies of the Software, and to permit persons to whom the
- * Software is furnished to do so, subject to the following
- * conditions:
- *
- * The above copyright notice and this permission notice shall be
- * included in all copies or substantial portions of the Software.
- *
- * THE SOFTWARE IS PROVIDED "AS IS", WITHOUT WARRANTY OF ANY KIND,
- * EXPRESS OR IMPLIED, INCLUDING BUT NOT LIMITED TO THE WARRANTIES
- * OF MERCHANTABILITY, FITNESS FOR A PARTICULAR PURPOSE AND
- * NONINFRINGEMENT. IN NO EVENT SHALL THE AUTHORS OR COPYRIGHT
- * HOLDERS BE LIABLE FOR ANY CLAIM, DAMAGES OR OTHER LIABILITY,
- * WHETHER IN AN ACTION OF CONTRACT, TORT OR OTHERWISE, ARISING
- * FROM, OUT OF OR IN CONNECTION WITH THE SOFTWARE OR THE USE OR
- * OTHER DEALINGS IN THE SOFTWARE.
- */
-/*
- * author Owen Myers (Oweenm@gmail.com)
- */
-
-package io.github.mzmine.modules.dataprocessing.featdet_chromatogramdeconvolution.ADAPpeakpicking;
-
 import static io.github.mzmine.javafx.components.factories.FxTexts.boldText;
 import static io.github.mzmine.javafx.components.factories.FxTexts.hyperlinkText;
 import static io.github.mzmine.javafx.components.factories.FxTexts.linebreak;
 import static io.github.mzmine.javafx.components.factories.FxTexts.mzminePaper;
 import static io.github.mzmine.javafx.components.factories.FxTexts.text;
 
-import com.google.common.collect.Range;
-import io.github.mzmine.datamodel.features.ModularFeatureList;
 import io.github.mzmine.javafx.components.factories.FxTextFlows;
-import io.github.mzmine.main.MZmineCore;
-import io.github.mzmine.modules.dataprocessing.featdet_chromatogramdeconvolution.FeatureResolver;
-import io.github.mzmine.modules.dataprocessing.featdet_chromatogramdeconvolution.FeatureResolverSetupDialog;
-import io.github.mzmine.modules.dataprocessing.featdet_chromatogramdeconvolution.GeneralResolverParameters;
-import io.github.mzmine.modules.dataprocessing.featdet_chromatogramdeconvolution.Resolver;
-import io.github.mzmine.parameters.Parameter;
-import io.github.mzmine.parameters.ParameterSet;
-import io.github.mzmine.parameters.impl.IonMobilitySupport;
-import io.github.mzmine.parameters.parametertypes.DoubleParameter;
-import io.github.mzmine.parameters.parametertypes.ranges.DoubleRangeParameter;
-import io.github.mzmine.parameters.parametertypes.submodules.ModuleComboParameter;
-import io.github.mzmine.util.ExitCode;
-import java.text.NumberFormat;
-import javafx.scene.layout.Region;
-import org.jetbrains.annotations.NotNull;
-import org.jetbrains.annotations.Nullable;
-
-/**
- * Parameters used by CentWaveDetector.
- */
-public class ADAPResolverParameters extends GeneralResolverParameters {
-
-  private static final SNEstimatorChoice[] SNESTIMATORS = {new IntensityWindowsSNEstimator(),
-      new WaveletCoefficientsSNEstimator()};
-
-  public static final DoubleRangeParameter PEAK_DURATION = new DoubleRangeParameter(
-      "Peak duration range", "Range of acceptable peak lengths",
-      MZmineCore.getConfiguration().getRTFormat(), true, Range.closed(0.0, 10.0));
-
-  public static final DoubleRangeParameter RT_FOR_CWT_SCALES_DURATION = new DoubleRangeParameter(
-      "RT wavelet range",
-      "Upper and lower bounds of retention times to be used for setting the wavelet scales. Choose a range that that simmilar to the range of peak widths expected to be found from the data.",
-      MZmineCore.getConfiguration().getRTFormat(), true, true, Range.closed(0.001, 0.1));
-
-  // public static final DoubleRangeParameter PEAK_SCALES = new
-  // DoubleRangeParameter(
-  // "Wavelet scales",
-  // "Range wavelet widths (smallest, largest) in minutes", MZmineCore
-  // .getConfiguration().getRTFormat(), Range.closed(0.25, 5.0));
-  public static final ModuleComboParameter<SNEstimatorChoice> SN_ESTIMATORS = new ModuleComboParameter<SNEstimatorChoice>(
-      "S/N estimator", "SN description", SNESTIMATORS, SNESTIMATORS[0]);
-
-  public static final DoubleParameter SN_THRESHOLD = new DoubleParameter("S/N threshold",
-      "Signal to noise ratio threshold", NumberFormat.getNumberInstance(), 10.0, 0.0, null);
-
-  public static final DoubleParameter COEF_AREA_THRESHOLD = new DoubleParameter(
-      "Coefficient/area threshold",
-      "This is a threshold for the maximum coefficient (inner product) divided by the area "
-          + "under the curve of the feature. Filters out bad peaks.",
-      NumberFormat.getNumberInstance(), 110.0, 0.0, null);
-
-  public static final DoubleParameter MIN_FEAT_HEIGHT = new DoubleParameter("min feature height",
-      "Minimum height of a feature. Should be the same, or similar to, the value - min start intensity - "
-          + "set in the chromatogram building.", NumberFormat.getNumberInstance(), 10.0, 0.0, null);
-
-  public ADAPResolverParameters() {
-    super(new Parameter[]{PEAK_LISTS, SUFFIX, handleOriginal, groupMS2Parameters, dimension,
-            SN_THRESHOLD, SN_ESTIMATORS, MIN_FEAT_HEIGHT, COEF_AREA_THRESHOLD, PEAK_DURATION,
-            RT_FOR_CWT_SCALES_DURATION},
-        "https://mzmine.github.io/mzmine_documentation/module_docs/featdet_resolver_adap/adap-resolver.html");
-
-  }
-
-  @Override
-  public ExitCode showSetupDialog(boolean valueCheckRequired) {
-    final Region message = FxTextFlows.newTextFlowInAccordion("How to cite", boldText("ADAP Module Disclaimer:"),
-        linebreak(), text("If you use the  ADAP Chromatogram Deconvolution Module, please cite: "),
-        linebreak(), boldText("mzmine paper: "), mzminePaper, linebreak(), boldText("ADAP paper: "),
-        hyperlinkText(
-            "Myers OD, Sumner SJ, Li S, Barnes S, Du X. Anal. Chem. 2017, 89, 17, 8696–8703",
-            "https://pubs.acs.org/doi/abs/10.1021/acs.analchem.7b00947"));
-
-    final FeatureResolverSetupDialog dialog = new FeatureResolverSetupDialog(valueCheckRequired,
-        this, message);
-    dialog.showAndWait();
-    return dialog.getExitCode();
-  }
-
-  @Override
-  public FeatureResolver getResolver() {
-    throw new UnsupportedOperationException("Legacy resolving is not supported by ADAPResolver.");
-  }
-
-  @Override
-  public @Nullable Resolver getResolver(ParameterSet parameterSet, ModularFeatureList flist) {
-    return new ADAPResolver(parameterSet, flist);
-  }
-
-  @Override
-  public @NotNull IonMobilitySupport getIonMobilitySupport() {
-    return IonMobilitySupport.SUPPORTED;
-  }
-}
-=======
-///*
+import javafx.scene.layout.Region;///*
 // * Copyright (c) 2004-2022 The MZmine Development Team
 // *
 // * Permission is hereby granted, free of charge, to any person
@@ -228,14 +101,13 @@
 //
 //  @Override
 //  public ExitCode showSetupDialog(boolean valueCheckRequired) {
-//    String message = "<html>ADAP Module Disclaimer:"
-//        + "<br> If you use the  ADAP Chromatogram Deconvolution Module, please cite the "
-//        + "<a href=\"https://bmcbioinformatics.biomedcentral.com/articles/10.1186/1471-2105-11-395\">MZmine2 paper</a> and the following article:"
-//        + "<br><a href=\"http://pubs.acs.org/doi/abs/10.1021/acs.analchem.7b00947\"> Myers OD, Sumner SJ, Li S, Barnes S, Du X: One Step Forward for Reducing False Positive and False Negative "
-//        + "<br>Compound Identifications from Mass Spectrometry Metabolomics Data: New Algorithms for Constructing Extracted "
-//        + "<br>Ion Chromatograms and Detecting Chromatographic Peaks. Anal Chem 2017, DOI: 10.1021/acs.analchem.7b00947</a>"
-//        + "</html>";
-//
+//final Region message = FxTextFlows.newTextFlowInAccordion("How to cite", boldText("ADAP Module Disclaimer:"),
+//    linebreak(), text("If you use the  ADAP Chromatogram Deconvolution Module, please cite: "),
+//    linebreak(), boldText("mzmine paper: "), mzminePaper, linebreak(), boldText("ADAP paper: "),
+//    hyperlinkText(
+//        "Myers OD, Sumner SJ, Li S, Barnes S, Du X. Anal. Chem. 2017, 89, 17, 8696–8703",
+//        "https://pubs.acs.org/doi/abs/10.1021/acs.analchem.7b00947"));
+
 //    final FeatureResolverSetupDialog dialog = new FeatureResolverSetupDialog(valueCheckRequired,
 //        this, message);
 //    dialog.showAndWait();
@@ -256,5 +128,4 @@
 //  public @NotNull IonMobilitySupport getIonMobilitySupport() {
 //    return IonMobilitySupport.SUPPORTED;
 //  }
-//}
->>>>>>> b8553a82
+//}