/*
 * Copyright (c) 2004-2024 The mzmine Development Team
 *
 * Permission is hereby granted, free of charge, to any person
 * obtaining a copy of this software and associated documentation
 * files (the "Software"), to deal in the Software without
 * restriction, including without limitation the rights to use,
 * copy, modify, merge, publish, distribute, sublicense, and/or sell
 * copies of the Software, and to permit persons to whom the
 * Software is furnished to do so, subject to the following
 * conditions:
 *
 * The above copyright notice and this permission notice shall be
 * included in all copies or substantial portions of the Software.
 *
 * THE SOFTWARE IS PROVIDED "AS IS", WITHOUT WARRANTY OF ANY KIND,
 * EXPRESS OR IMPLIED, INCLUDING BUT NOT LIMITED TO THE WARRANTIES
 * OF MERCHANTABILITY, FITNESS FOR A PARTICULAR PURPOSE AND
 * NONINFRINGEMENT. IN NO EVENT SHALL THE AUTHORS OR COPYRIGHT
 * HOLDERS BE LIABLE FOR ANY CLAIM, DAMAGES OR OTHER LIABILITY,
 * WHETHER IN AN ACTION OF CONTRACT, TORT OR OTHERWISE, ARISING
 * FROM, OUT OF OR IN CONNECTION WITH THE SOFTWARE OR THE USE OR
 * OTHER DEALINGS IN THE SOFTWARE.
 */

package io.github.mzmine.modules.io.import_rawdata_all;

import com.google.common.collect.Range;
import io.github.mzmine.datamodel.ImagingRawDataFile;
import io.github.mzmine.datamodel.MZmineProject;
import io.github.mzmine.datamodel.RawDataFile;
import io.github.mzmine.main.MZmineCore;
import io.github.mzmine.modules.MZmineModule;
import io.github.mzmine.modules.MZmineModuleCategory;
import io.github.mzmine.modules.MZmineProcessingModule;
import io.github.mzmine.modules.io.import_rawdata_all.spectral_processor.MsProcessor;
import io.github.mzmine.modules.io.import_rawdata_all.spectral_processor.MsProcessorList;
import io.github.mzmine.modules.io.import_rawdata_all.spectral_processor.ScanImportProcessorConfig;
import io.github.mzmine.modules.io.import_rawdata_all.spectral_processor.processors.CropMzMsProcessor;
import io.github.mzmine.modules.io.import_rawdata_all.spectral_processor.processors.DenormalizeInjectTimeMsProcessor;
import io.github.mzmine.modules.io.import_rawdata_all.spectral_processor.processors.MassDetectorMsProcessor;
import io.github.mzmine.modules.io.import_rawdata_all.spectral_processor.processors.SortByMzMsProcessor;
import io.github.mzmine.modules.io.import_rawdata_bruker_baf.library.BafImportTask;
import io.github.mzmine.modules.io.import_rawdata_bruker_tdf.TDFImportTask;
import io.github.mzmine.modules.io.import_rawdata_bruker_tsf.TSFImportTask;
import io.github.mzmine.modules.io.import_rawdata_icpms_csv.IcpMsCVSImportTask;
import io.github.mzmine.modules.io.import_rawdata_imzml.ImzMLImportTask;
import io.github.mzmine.modules.io.import_rawdata_msconvert.MSConvertImportTask;
import io.github.mzmine.modules.io.import_rawdata_mzdata.MzDataImportTask;
import io.github.mzmine.modules.io.import_rawdata_mzml.MSDKmzMLImportTask;
import io.github.mzmine.modules.io.import_rawdata_mzxml.MzXMLImportTask;
import io.github.mzmine.modules.io.import_rawdata_netcdf.NetCDFImportTask;
import io.github.mzmine.modules.io.import_rawdata_thermo_raw.ThermoImportTaskDelegator;
import io.github.mzmine.modules.io.import_rawdata_zip.ZipImportTask;
import io.github.mzmine.modules.io.import_spectral_library.SpectralLibraryImportParameters;
import io.github.mzmine.modules.io.import_spectral_library.SpectralLibraryImportTask;
import io.github.mzmine.parameters.ParameterSet;
import io.github.mzmine.taskcontrol.AbstractTask;
import io.github.mzmine.taskcontrol.Task;
import io.github.mzmine.util.ExitCode;
import io.github.mzmine.util.MemoryMapStorage;
import io.github.mzmine.util.RawDataFileType;
import io.github.mzmine.util.RawDataFileTypeDetector;
import io.github.mzmine.util.collections.CollectionUtils;
import io.github.mzmine.util.spectraldb.entry.SpectralLibrary;
import java.io.File;
import java.io.IOException;
import java.time.Instant;
import java.util.ArrayList;
import java.util.Arrays;
import java.util.Collection;
import java.util.List;
import java.util.Objects;
import java.util.Set;
import java.util.function.Predicate;
import java.util.logging.Level;
import java.util.logging.Logger;
import java.util.stream.Collectors;
import java.util.stream.IntStream;
import java.util.stream.Stream;
import org.jetbrains.annotations.NotNull;
import org.jetbrains.annotations.Nullable;

/**
 * Raw data import module
 */
public class AllSpectralDataImportModule implements MZmineProcessingModule {

  private static final Logger logger = Logger.getLogger(
      AllSpectralDataImportModule.class.getName());

  public static final String MODULE_NAME = "Import MS data";
  private static final String MODULE_DESCRIPTION = "This module combines the import of different MS data formats and provides advanced options";

  /**
   * Define filters and processors for scans
   */
  public static @NotNull ScanImportProcessorConfig createSpectralProcessors(
      @Nullable final AdvancedSpectraImportParameters advanced) {
    if (advanced == null) {
      return ScanImportProcessorConfig.createDefault();
    }

    List<MsProcessor> processors = new ArrayList<>();
    processors.add(new SortByMzMsProcessor());

    // read parameters
    boolean ms1Detector = advanced.getValue(AdvancedSpectraImportParameters.msMassDetection);
    boolean ms2Detector = advanced.getValue(AdvancedSpectraImportParameters.ms2MassDetection);

    boolean applyMassDetection = ms1Detector || ms2Detector;

    boolean denormalizeMsn = advanced.getValue(AdvancedSpectraImportParameters.denormalizeMSnScans);
    Range<Double> cropMzRange = advanced.getEmbeddedParameterValueIfSelectedOrElse(
        AdvancedSpectraImportParameters.mzRange, null);

    // create more steps
    if (cropMzRange != null) {
      processors.add(
          new CropMzMsProcessor(cropMzRange.lowerEndpoint(), cropMzRange.upperEndpoint()));
    }
    if (applyMassDetection) {
      processors.add(new MassDetectorMsProcessor(advanced));
    }
    if (denormalizeMsn) {
      processors.add(new DenormalizeInjectTimeMsProcessor());
    }

    var scanFilter = advanced.getValue(AdvancedSpectraImportParameters.scanFilter);
    var conf = new ScanImportProcessorConfig(scanFilter, new MsProcessorList(processors));
    logger.info("Data import uses advanced direct data processing with these settings:\n" + conf);
    return conf;
  }

  /**
   * Checks if the file and its parent both start with .d
   *
   * @param f file to validate
   * @return the valid bruker file path for bruker .d files or the input file
   */
  public static File validateBrukerPath(File f) {
<<<<<<< HEAD
    if (f.getParent().endsWith(".d") && (f.getName().endsWith(".d") || f.getName().endsWith(".tdf")
                                         || f.getName().endsWith(".tsf") || f.getName()
                                             .endsWith(".baf"))) {
=======
    var parent = f.getParent();
    if (parent == null) {
      return f;
    } else if (parent.endsWith(".d") && (f.getName().endsWith(".d") || f.getName().endsWith(".tdf")
        || f.getName().endsWith(".tsf") || f.getName().endsWith(".baf"))) {
>>>>>>> 4a0ff734
      return f.getParentFile();
    } else {
      return f;
    }
  }

  /**
   * @return true if duplciates found in import list and already loaded files
   */
  private static boolean checkDuplicateFilesInImportListAndProject(
      final @NotNull MZmineProject project, final File[] fileNames) {
    // check that files were not loaded before
    File[] currentAndLoadFiles = Stream.concat(
        project.getCurrentRawDataFiles().stream().map(RawDataFile::getAbsoluteFilePath),
        Arrays.stream(fileNames)).toArray(File[]::new);
    return containsDuplicateFiles(currentAndLoadFiles,
        "raw data file names in the import list that collide with already loaded data");
  }

  /**
   * @param context libraries or raw data
   * @return true if file names are duplicates
   */
  private static boolean containsDuplicateFiles(final File[] fileNames, String context) {
    List<String> missingFiles = Arrays.stream(fileNames).filter(Predicate.not(File::exists))
        .map(File::getAbsolutePath).toList();
    if (!missingFiles.isEmpty()) {
      String msg = """
          Stopped import as there were files that cannot be found for %s.
          Make sure to use full file paths of existing files:
          %s""".formatted(context, String.join("\n", missingFiles));
      logger.warning(msg);
      MZmineCore.getDesktop().displayErrorMessage(msg);
      return true;
    }

    List<String> duplicates = CollectionUtils.streamDuplicates(
        Arrays.stream(fileNames).map(File::getName)).toList();
    if (!duplicates.isEmpty()) {
      String msg = """
          Stopped import as there were duplicate %s.
          Make sure to use unique names as mzmine and many downstream tools depend on this. Duplicates are:
          %s""".formatted(context, String.join("\n", duplicates));
      logger.warning(msg);
      MZmineCore.getDesktop().displayErrorMessage(msg);
      return true;
    }
    return false;
  }

  @Override
  public @NotNull String getName() {
    return MODULE_NAME;
  }

  @NotNull
  @Override
  public String getDescription() {
    return MODULE_DESCRIPTION;
  }

  @NotNull
  @Override
  public MZmineModuleCategory getModuleCategory() {
    return MZmineModuleCategory.RAWDATAIMPORT;
  }

  @NotNull
  @Override
  public Class<? extends ParameterSet> getParameterSetClass() {
    return AllSpectralDataImportParameters.class;
  }

  @NotNull
  @Override
  public ExitCode runModule(final @NotNull MZmineProject project, @NotNull ParameterSet parameters,
      @NotNull Collection<Task> tasksToAdd, @NotNull Instant moduleCallDate) {

    // collect all tasks and run them on ThreadPoolTask
    List<Task> tasks = new ArrayList<>();
    // collect data import tasks to then load metadata once all data was loaded
    List<Task> dataImportTasks = new ArrayList<>();

    // precheck first, make sure all
    File[] selectedFiles = Arrays.stream(
            parameters.getValue(AllSpectralDataImportParameters.fileNames))
        .map(AllSpectralDataImportModule::validateBrukerPath).toArray(File[]::new);
    // check for duplicates in the input files
    if (containsDuplicateFiles(selectedFiles, "raw data file names in the import list.")) {
      return ExitCode.ERROR;
    }
    if (Arrays.stream(selectedFiles).anyMatch(Objects::isNull)) {
      logger.warning("List of filenames contains null");
      return ExitCode.ERROR;
    }

    // for bruker files path might point to D:\datafile.d\datafile.d  where the first is a folder
    // change to the folder
    // skip files that are already loaded
    final File[] fileNames = AllSpectralDataImportParameters.skipAlreadyLoadedFiles(project,
        parameters);

    // after skipping already loaded
    if (checkDuplicateFilesInImportListAndProject(project, fileNames)) {
      return ExitCode.ERROR;
    }

    AdvancedSpectraImportParameters advancedParam = parameters.getEmbeddedParametersIfSelectedOrElse(
        AllSpectralDataImportParameters.advancedImport, null);

    ScanImportProcessorConfig scanProcessorConfig = createSpectralProcessors(advancedParam);

    // start importing spectral libraries first
    final File[] libraryFiles = parameters.getValue(SpectralLibraryImportParameters.dataBaseFiles);

    if (libraryFiles != null) {
      // no duplicate names
      if (containsDuplicateFiles(libraryFiles, "spectral libraries in the import list")) {
        return ExitCode.ERROR;
      }

      Set<File> currentLibraries = project.getCurrentSpectralLibraries().stream()
          .map(SpectralLibrary::getPath).collect(Collectors.toSet());
      for (File f : libraryFiles) {
        // skip libraries that are exactly the same file - there is no BATCH_LAST_LIBRARIES so we can do this here
        if (currentLibraries.contains(f)) {
          continue;
        }

        Task newTask = new SpectralLibraryImportTask(project, f, moduleCallDate);
        tasks.add(newTask);
      }
    }
    // metadata
    final File metadataFile = parameters.getEmbeddedParameterValueIfSelectedOrElse(
        AllSpectralDataImportParameters.metadataFile, null);
    if (metadataFile != null && !metadataFile.isFile()) {
      String msg = "Metadata file in MS data import cannot be found. Make sure to use the full filepath";
      MZmineCore.getDesktop().displayErrorMessage(msg);
      return ExitCode.ERROR;
    }

    // one storage for all files imported in the same task as they are typically analyzed together
    final MemoryMapStorage storage = MemoryMapStorage.forRawDataFile();

    final List<RawDataFileType> fileTypes = Arrays.stream(fileNames).<RawDataFileType>mapMulti(
        (filename, consumer) -> consumer.accept(
            RawDataFileTypeDetector.detectDataFileType(filename))).toList();

    // if any is null the data type was not detected then error out
    if (fileTypes.stream().anyMatch(Objects::isNull)) {
      String files = IntStream.range(0, fileTypes.size()).filter(i -> fileTypes.get(i) == null)
          .mapToObj(i -> fileNames[i].getAbsolutePath()).collect(Collectors.joining(",\n"));
      String msg = STR."Could not identify the data type needed for import of n files=\{fileTypes.stream()
          .filter(Objects::isNull).count()}. The file/path might not exist.\n\{files}";
      MZmineCore.getDesktop().displayErrorMessage(msg);
      logger.log(Level.SEVERE, STR."\{msg}.  \{files}");
      return ExitCode.ERROR;
    }

    for (int i = 0; i < fileNames.length; i++) {
      final File fileName = fileNames[i];

      if ((!fileName.exists()) || (!fileName.canRead())) {
        MZmineCore.getDesktop().displayErrorMessage(
            STR."Cannot read file \{fileName}. The file/path might not exist.");
        logger.warning(STR."Cannot read file \{fileName}. The file/path might not exist.");
        return ExitCode.ERROR;
      }

      final RawDataFileType fileType = fileTypes.get(i);
      logger.finest(STR."File \{fileName} type detected as \{fileType}");

      try {
        RawDataFile newMZmineFile = createDataFile(fileType, fileName.getAbsolutePath(),
            fileName.getName(), storage);

        final AbstractTask newTask;//
        if (advancedParam != null) {
          newTask = createAdvancedTask(fileType, project, fileName, newMZmineFile,
              scanProcessorConfig, AllSpectralDataImportModule.class, parameters, moduleCallDate,
              storage);
        } else {
          newTask = createTask(fileType, project, fileName, newMZmineFile, scanProcessorConfig,
              AllSpectralDataImportModule.class, parameters, moduleCallDate, storage);
        }

        // add task to list
        if (newTask != null) {
          tasks.add(newTask);
          dataImportTasks.add(newTask);
        }

      } catch (IOException e) {
        MZmineCore.getDesktop().displayErrorMessage(
            STR."Could not create a new temporary file \{e}. Does the dirve of the temporary storage have enough space?");
        logger.log(Level.SEVERE, "Could not create a new temporary file ", e);
        return ExitCode.ERROR;
      }
    }

    // create ThreadPool
//    int nThreads = MZmineCore.getConfiguration().getNumOfThreads();
//    var description = STR."Importing \{tasks.size()} data files";
//    var threadPoolTask = new ThreadPoolTask(description , nThreads, tasks);
//    tasksToAdd.add(threadPoolTask);

    AllSpectralDataImportMainTask mainTask = new AllSpectralDataImportMainTask(tasks, parameters);
    tasksToAdd.add(mainTask);

    return ExitCode.OK;
  }

  /**
   * @param newMZmineFile       null for mzml files, can be ims or non ims. must be determined in
   *                            import task.
   * @param scanProcessorConfig
   */
  private AbstractTask createTask(RawDataFileType fileType, MZmineProject project, File file,
      @Nullable RawDataFile newMZmineFile,
      @NotNull final ScanImportProcessorConfig scanProcessorConfig,
      Class<? extends MZmineModule> module, ParameterSet parameters,
      @NotNull Instant moduleCallDate, @Nullable final MemoryMapStorage storage) {
    return switch (fileType) {
      // imaging
      case IMZML -> new ImzMLImportTask(project, file, scanProcessorConfig,
          (ImagingRawDataFile) newMZmineFile, module, parameters, moduleCallDate, storage);
      // imaging, maldi, or LC-MS
      case BRUKER_TSF ->
          new TSFImportTask(project, file, storage, module, parameters, moduleCallDate,
              scanProcessorConfig);
      // IMS
      case BRUKER_TDF -> // ims files are big, use own storage
          new TDFImportTask(project, file, storage, module, parameters, moduleCallDate);
      // MS
      case MZML, MZML_IMS ->
          new MSDKmzMLImportTask(project, file, scanProcessorConfig, module, parameters,
              moduleCallDate, storage);
      case MZXML ->
          new MzXMLImportTask(project, file, newMZmineFile, scanProcessorConfig, module, parameters,
              moduleCallDate, storage);
      case MZDATA ->
          new MzDataImportTask(project, file, newMZmineFile, module, parameters, moduleCallDate);
      case NETCDF ->
          new NetCDFImportTask(project, file, newMZmineFile, module, parameters, moduleCallDate);
      case THERMO_RAW ->
          new ThermoImportTaskDelegator(storage, moduleCallDate, file, scanProcessorConfig, project,
              parameters, module);
      case ICPMSMS_CSV ->
          new IcpMsCVSImportTask(project, file, newMZmineFile, module, parameters, moduleCallDate);
      case MZML_GZIP, MZML_ZIP ->
          new ZipImportTask(project, file, scanProcessorConfig, module, parameters, moduleCallDate,
              storage);
      case BRUKER_BAF ->
          new BafImportTask(storage, moduleCallDate, file, module, parameters, project,
              scanProcessorConfig);
//      case AIRD -> throw new IllegalStateException("Unexpected value: " + fileType);
      case WATERS_RAW, SCIEX_WIFF, SCIEX_WIFF2, AGILENT_D ->
          new MSConvertImportTask(storage, moduleCallDate, file, scanProcessorConfig, project,
              module, parameters);
    };
  }

  /**
   * Create a task that imports an directly applies mass detection. Not supported by all imports
   * yet
   *
   * @param scanProcessorConfig the advanced parameters
   * @return the task or null if the data format is not supported for direct mass detection
   */
  private AbstractTask createAdvancedTask(RawDataFileType fileType, MZmineProject project,
      File file, @Nullable RawDataFile newMZmineFile,
      @NotNull ScanImportProcessorConfig scanProcessorConfig, Class<? extends MZmineModule> module,
      ParameterSet parameters, @NotNull Instant moduleCallDate,
      @Nullable final MemoryMapStorage storage) {

    // needs a storage for mass lists if advanced import with mass detection was selected but not supported for a MS file type
    MemoryMapStorage storageMassLists = MemoryMapStorage.forMassList();

    return switch (fileType) {
      // imaging
      case IMZML -> new ImzMLImportTask(project, file, scanProcessorConfig,
          (ImagingRawDataFile) newMZmineFile, module, parameters, moduleCallDate, storage);
      // MS
      case MZML, MZML_IMS ->
          new MSDKmzMLImportTask(project, file, null, scanProcessorConfig, module, parameters,
              moduleCallDate, storage);
      case MZXML ->
          new MzXMLImportTask(project, file, newMZmineFile, scanProcessorConfig, module, parameters,
              moduleCallDate, storage);
      case BRUKER_TDF ->
          new TDFImportTask(project, file, storage, scanProcessorConfig, module, parameters,
              moduleCallDate);
      case THERMO_RAW ->
          new ThermoImportTaskDelegator(storage, moduleCallDate, file, scanProcessorConfig, project,
              parameters, module);
//          new ThermoRawImportTask(project, file, module, parameters, moduleCallDate,
//              scanProcessorConfig);
      case BRUKER_TSF ->
          new TSFImportTask(project, file, storage, module, parameters, moduleCallDate,
              scanProcessorConfig);
      case BRUKER_BAF ->
          new BafImportTask(storage, moduleCallDate, file, module, parameters, project,
              scanProcessorConfig);
      case AGILENT_D, SCIEX_WIFF, SCIEX_WIFF2, WATERS_RAW ->
          new MSConvertImportTask(storage, moduleCallDate, file, scanProcessorConfig, project,
              module, parameters);
      // all unsupported tasks are wrapped to apply import and mass detection separately
      case MZDATA, NETCDF, MZML_ZIP, MZML_GZIP, ICPMSMS_CSV ->
          createWrappedAdvancedTask(fileType, project, file, newMZmineFile, scanProcessorConfig,
              module, parameters, moduleCallDate, storage, storageMassLists);
    };
  }

  private AbstractTask createWrappedAdvancedTask(RawDataFileType fileType, MZmineProject project,
      File file, RawDataFile newMZmineFile, @NotNull ScanImportProcessorConfig scanProcessorConfig,
      Class<? extends MZmineModule> module, ParameterSet parameters,
      @NotNull Instant moduleCallDate, @Nullable final MemoryMapStorage storage,
      @Nullable final MemoryMapStorage storageMassLists) {
    // log
    logger.warning("Advanced processing is not available for MS data type: " + fileType.toString()
                   + " and file " + file.getAbsolutePath());
    // create wrapped task to apply import and mass detection
    return new MsDataImportAndMassDetectWrapperTask(storageMassLists, newMZmineFile,
        createTask(fileType, project, file, newMZmineFile, scanProcessorConfig, module, parameters,
            moduleCallDate, storage), scanProcessorConfig, moduleCallDate);
  }

  @Nullable
  private RawDataFile createDataFile(RawDataFileType fileType, String absPath, String newName,
      MemoryMapStorage storage) throws IOException {
    return switch (fileType) {
      case MZXML, MZDATA, /*WATERS_RAW,*/ NETCDF, ICPMSMS_CSV ->
          MZmineCore.createNewFile(newName, absPath, storage);
      case MZML, MZML_IMS, MZML_ZIP, MZML_GZIP -> null; // created in Mzml import task
      case IMZML -> MZmineCore.createNewImagingFile(newName, absPath, storage);
      case BRUKER_TSF, BRUKER_BAF, BRUKER_TDF ->
          null; // TSF can be anything: Single shot maldi, imaging, or LC-MS (non ims)
      case WATERS_RAW, SCIEX_WIFF, SCIEX_WIFF2, AGILENT_D, THERMO_RAW -> null;
    };
  }

}<|MERGE_RESOLUTION|>--- conflicted
+++ resolved
@@ -139,17 +139,11 @@
    * @return the valid bruker file path for bruker .d files or the input file
    */
   public static File validateBrukerPath(File f) {
-<<<<<<< HEAD
-    if (f.getParent().endsWith(".d") && (f.getName().endsWith(".d") || f.getName().endsWith(".tdf")
-                                         || f.getName().endsWith(".tsf") || f.getName()
-                                             .endsWith(".baf"))) {
-=======
     var parent = f.getParent();
     if (parent == null) {
       return f;
     } else if (parent.endsWith(".d") && (f.getName().endsWith(".d") || f.getName().endsWith(".tdf")
         || f.getName().endsWith(".tsf") || f.getName().endsWith(".baf"))) {
->>>>>>> 4a0ff734
       return f.getParentFile();
     } else {
       return f;
