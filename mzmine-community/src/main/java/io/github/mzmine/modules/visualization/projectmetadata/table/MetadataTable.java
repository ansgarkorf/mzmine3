/*
 * Copyright (c) 2004-2024 The mzmine Development Team
 *
 * Permission is hereby granted, free of charge, to any person
 * obtaining a copy of this software and associated documentation
 * files (the "Software"), to deal in the Software without
 * restriction, including without limitation the rights to use,
 * copy, modify, merge, publish, distribute, sublicense, and/or sell
 * copies of the Software, and to permit persons to whom the
 * Software is furnished to do so, subject to the following
 * conditions:
 *
 * The above copyright notice and this permission notice shall be
 * included in all copies or substantial portions of the Software.
 *
 * THE SOFTWARE IS PROVIDED "AS IS", WITHOUT WARRANTY OF ANY KIND,
 * EXPRESS OR IMPLIED, INCLUDING BUT NOT LIMITED TO THE WARRANTIES
 * OF MERCHANTABILITY, FITNESS FOR A PARTICULAR PURPOSE AND
 * NONINFRINGEMENT. IN NO EVENT SHALL THE AUTHORS OR COPYRIGHT
 * HOLDERS BE LIABLE FOR ANY CLAIM, DAMAGES OR OTHER LIABILITY,
 * WHETHER IN AN ACTION OF CONTRACT, TORT OR OTHERWISE, ARISING
 * FROM, OUT OF OR IN CONNECTION WITH THE SOFTWARE OR THE USE OR
 * OTHER DEALINGS IN THE SOFTWARE.
 */

package io.github.mzmine.modules.visualization.projectmetadata.table;

import static io.github.mzmine.modules.visualization.projectmetadata.table.columns.MetadataColumn.DATE_HEADER;
import static io.github.mzmine.modules.visualization.projectmetadata.table.columns.MetadataColumn.FILENAME_HEADER;
import static io.github.mzmine.modules.visualization.projectmetadata.table.columns.MetadataColumn.SAMPLE_TYPE_HEADER;

import io.github.mzmine.datamodel.RawDataFile;
import io.github.mzmine.modules.visualization.projectmetadata.MetadataColumnDoesNotExistException;
import io.github.mzmine.modules.visualization.projectmetadata.MetadataValueDoesNotExistException;
import io.github.mzmine.modules.visualization.projectmetadata.SampleType;
import io.github.mzmine.modules.visualization.projectmetadata.table.columns.DateMetadataColumn;
import io.github.mzmine.modules.visualization.projectmetadata.table.columns.MetadataColumn;
import io.github.mzmine.modules.visualization.projectmetadata.table.columns.StringMetadataColumn;
import java.util.Arrays;
import java.util.HashMap;
import java.util.List;
import java.util.Map;
import java.util.Map.Entry;
import java.util.Optional;
import java.util.Set;
import java.util.concurrent.ConcurrentHashMap;
import java.util.logging.Logger;
import java.util.stream.Collectors;
import javax.annotation.Nullable;
import org.jetbrains.annotations.NotNull;

/**
 * Holds the metadata of a project and represents it as a table (parameters are columns).
 */
public class MetadataTable {

  private static final Logger logger = Logger.getLogger(MetadataTable.class.getName());
  private final Map<MetadataColumn<?>, Map<RawDataFile, Object>> data;
  // enable auto detection is on in project metadata but off during import
  private final boolean enableAutoDetection;

  public MetadataTable() {
    this(true);
  }

  public MetadataTable(boolean enableAutoDetection) {
    this(enableAutoDetection, new HashMap<>());
  }

  public MetadataTable(Map<MetadataColumn<?>, Map<RawDataFile, Object>> data) {
    this(true, data);
  }

  public MetadataTable(boolean enableAutoDetection,
      Map<MetadataColumn<?>, Map<RawDataFile, Object>> data) {
    this.enableAutoDetection = enableAutoDetection;
    this.data = data;
  }

  public Map<MetadataColumn<?>, Map<RawDataFile, Object>> getData() {
    return data;
  }

  /**
   * Clear the metadata table up.
   */
  public void clearData() {
    data.clear();
  }

  /**
   * Add new parameter column to the metadata table.
   *
   * @param column new parameter column
   */
  public void addColumn(MetadataColumn<?> column) {
    data.putIfAbsent(column, new ConcurrentHashMap<>());
  }

  /**
   * Remove parameter column from the metadata table.
   *
   * @param column parameter column
   */
  public void removeColumn(MetadataColumn<?> column) {
    data.remove(column);
  }

  /**
   * Remove parameter column from the metadata table.
   *
   * @param name column name
   */
  public void removeColumn(String name) {
    data.keySet().removeIf(key -> key.getTitle().equals(name));
  }

  /**
   * Add file to the table and try to set the date column
   *
   * @param newFile file to be added
   */
  public void addFile(RawDataFile newFile) {
    // try to set a value of a start time stamp parameter for a sample
    try {
      if (enableAutoDetection) {
        // is usually saved as ZonedDateTime with 2022-06-01T18:36:09Z where the Z stands for UTC
        MetadataColumn dateCol = getColumnByName(DATE_HEADER);
        if (dateCol == null) {
          dateCol = new DateMetadataColumn(DATE_HEADER, "Run start time stamp of the sample");
        }
        setValue(dateCol, newFile, newFile.getStartTimeStamp());

        assignSampleType(newFile);
      }
    } catch (Exception ignored) {
      logger.warning("Cannot set date " + newFile.getStartTimeStamp());
    }
  }

  private void assignSampleType(RawDataFile newFile) {
    final MetadataColumn<String> sampleTypeColumn = getSampleTypeColumn();
    setValue(sampleTypeColumn, newFile, SampleType.ofFile(newFile).toString());
  }

  public MetadataColumn<String> getSampleTypeColumn() {
    final MetadataColumn<?> col = getColumnByName(SAMPLE_TYPE_HEADER);
    if (col == null) {
      final StringMetadataColumn sampleType = new StringMetadataColumn(SAMPLE_TYPE_HEADER,
          "The type of the sample");
      addColumn(sampleType);
      // column was just created, add default sample types
      data.values().stream().flatMap(m -> m.keySet().stream()).distinct()
          .forEach(this::assignSampleType);
      return sampleType;
    }
    return (MetadataColumn<String>) col;
  }

  /**
   * Remove the all parameters values for a passed file.
   *
   * @param file file for which parameters values should be deleted.
   */
  public void removeFile(RawDataFile file) {
    // iterate through the all parameters and try to delete the parameters
    // values mapped to the passed file
    for (var param : data.keySet()) {
      data.get(param).remove(file);
    }
  }

  /**
   * Is the specified metadata column obtained in the metadata table?
   *
   * @param column project parameter column
   * @return true if it's contained, false otherwise
   */
  public boolean hasColumn(MetadataColumn<?> column) {
    return data.containsKey(column);
  }

  /**
   * Return parameters columns of the metadata table.
   *
   * @return set with the parameters columns
   */
  public Set<MetadataColumn<?>> getColumns() {
    return data.keySet();
  }

  /**
   * Return parameter column with the corresponding parameter name.
   *
   * @param name name of the parameter
   * @return parameterColumn or null in case if the parameter with the passed name isn't obtained in
   * the metadata table
   */
  public MetadataColumn<?> getColumnByName(String name) {
    for (MetadataColumn<?> column : getColumns()) {
      if (column.getTitle().equals(name)) {
        return column;
      }
    }

    return null;
  }

  /**
   * Return parameter value of the corresponding RawData file.
   *
   * @param column      project parameter column
   * @param rawDataFile RawData file
   * @param <T>         type of the project parameter
   * @return parameter value
   */
  @SuppressWarnings("unchecked")
  public <T> T getValue(MetadataColumn<T> column, RawDataFile rawDataFile) {
    var row = data.get(column);
    if (row != null) {
      return (T) row.get(rawDataFile);
    }

    return null;
  }

  /**
   * Try to set particular value of the parameter of the RawData file. The parameter column will be
   * added in case if it wasn't previously obtained in the table.
   *
   * @param column project parameter column
   * @param file   RawData file
   * @param value  value to be set
   * @param <T>    type of the parameter
   */
  public <T> void setValue(MetadataColumn<T> column, RawDataFile file, @Nullable T value) {
    if (!data.containsKey(column)) {
      addColumn(column);
    }

    // this check is necessary because a ConcurrentMap can't contain null values
    if (value == null) {
      data.get(column).remove(file);
    } else {
      data.get(column).put(file, value);
    }
  }

  /**
   * Column titles
   *
   * @return array of column titles
   */
  public String[] getColumnTitles() {
    return getColumns().stream().map(MetadataColumn::getTitle).toArray(String[]::new);
  }

  /**
   * Groups the files by the value in the metadata column.
   *
   * @param <T>
   * @return If the column is null, an empty map is returned. If the column is not in the table, an
   * error is thrown.
   * @throws MetadataColumnDoesNotExistException If the column does not exist. Does not throw if the
   *                                             column is null.
   */
  @NotNull
  public <T> Map<T, List<RawDataFile>> groupFilesByColumn(@Nullable MetadataColumn<T> column)
      throws MetadataColumnDoesNotExistException {
    if (column == null) {
      return Map.of();
    }
    final Map<RawDataFile, Object> fileValueMap = data.get(column);
    if (fileValueMap == null) {
      throw new MetadataColumnDoesNotExistException(column.getTitle());
    }

    return fileValueMap.entrySet().stream().collect(Collectors.groupingBy(e -> (T) e.getValue(),
        Collectors.mapping(Entry::getKey, Collectors.toList())));
  }

  /**
   * @param column The column
   * @param value  The column value to match to.
   * @return A list of files associated to the column value or null, if the column value does not
   * exist.
   */
  public <T> List<RawDataFile> getMatchingFiles(@NotNull MetadataColumn<T> column, @NotNull T value)
      throws MetadataColumnDoesNotExistException, MetadataValueDoesNotExistException {
    final Map<T, List<RawDataFile>> valueFilesMap = groupFilesByColumn(column);
    final List<RawDataFile> files = valueFilesMap.get(value);
    if (files == null) {
      throw new MetadataValueDoesNotExistException(column, value.toString());
    }
    return groupFilesByColumn(column).get(value);
  }

  /**
   * @param column The column
   * @return A list of files associated to the column value or an empty list if the column value
   * does not exist.
   */
  public <T> Map<T, List<RawDataFile>> groupFilesByColumnValues(@NotNull MetadataColumn<T> column,
      T[] columnValues)
      throws MetadataColumnDoesNotExistException, MetadataValueDoesNotExistException {
    final Map<T, List<RawDataFile>> groupedFiles = groupFilesByColumn(column);
    return Arrays.stream(columnValues).collect(Collectors.toMap(colVal -> colVal,
        colVal -> Optional.ofNullable(groupedFiles.get(colVal)).orElse(List.of())));
  }

  public <T> List<T> getDistinctColumnValues(MetadataColumn<T> column) {
    final Map<RawDataFile, Object> fileValueMap = data.get(column);
    if (fileValueMap == null) {
      throw new MetadataColumnDoesNotExistException(column.getTitle());
    }
    return fileValueMap.values().stream().distinct().map(o -> (T) o).toList();
  }

<<<<<<< HEAD
  public StringMetadataColumn createDataFileColumn() {
    return new StringMetadataColumn(FILENAME_HEADER, "");
  }

  /**
   * In place - Merge this and newMetadata using newMetadata values if they are not null.
   *
   * @param newMetadata priority over this
   * @return this metadata
   */
  @NotNull
  public MetadataTable merge(final MetadataTable newMetadata) {
    newMetadata.getData().forEach((column, data) -> {
      data.forEach((raw, value) -> {
        if (value != null) {
          setValue((MetadataColumn) column, raw, value);
        }
      });
    });
    return this;
=======
  /**
   * @param sampleType a sample type to filter for
   * @return list of raw data files that match type in type column
   */
  public List<RawDataFile> getFilesOfSampleType(final SampleType sampleType) {
    var sampleTypeColumn = getSampleTypeColumn();
    if (sampleTypeColumn == null) {
      return List.of();
    }
    return getMatchingFiles(sampleTypeColumn, sampleType.toString());
>>>>>>> 4a0ff734
  }
}<|MERGE_RESOLUTION|>--- conflicted
+++ resolved
@@ -316,7 +316,18 @@
     return fileValueMap.values().stream().distinct().map(o -> (T) o).toList();
   }
 
-<<<<<<< HEAD
+  /**
+   * @param sampleType a sample type to filter for
+   * @return list of raw data files that match type in type column
+   */
+  public List<RawDataFile> getFilesOfSampleType(final SampleType sampleType) {
+    var sampleTypeColumn = getSampleTypeColumn();
+    if (sampleTypeColumn == null) {
+      return List.of();
+    }
+    return getMatchingFiles(sampleTypeColumn, sampleType.toString());
+  }
+
   public StringMetadataColumn createDataFileColumn() {
     return new StringMetadataColumn(FILENAME_HEADER, "");
   }
@@ -337,17 +348,5 @@
       });
     });
     return this;
-=======
-  /**
-   * @param sampleType a sample type to filter for
-   * @return list of raw data files that match type in type column
-   */
-  public List<RawDataFile> getFilesOfSampleType(final SampleType sampleType) {
-    var sampleTypeColumn = getSampleTypeColumn();
-    if (sampleTypeColumn == null) {
-      return List.of();
-    }
-    return getMatchingFiles(sampleTypeColumn, sampleType.toString());
->>>>>>> 4a0ff734
   }
 }