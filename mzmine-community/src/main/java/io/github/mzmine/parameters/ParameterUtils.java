/*
 * Copyright (c) 2004-2024 The mzmine Development Team
 *
 * Permission is hereby granted, free of charge, to any person
 * obtaining a copy of this software and associated documentation
 * files (the "Software"), to deal in the Software without
 * restriction, including without limitation the rights to use,
 * copy, modify, merge, publish, distribute, sublicense, and/or sell
 * copies of the Software, and to permit persons to whom the
 * Software is furnished to do so, subject to the following
 * conditions:
 *
 * The above copyright notice and this permission notice shall be
 * included in all copies or substantial portions of the Software.
 *
 * THE SOFTWARE IS PROVIDED "AS IS", WITHOUT WARRANTY OF ANY KIND,
 * EXPRESS OR IMPLIED, INCLUDING BUT NOT LIMITED TO THE WARRANTIES
 * OF MERCHANTABILITY, FITNESS FOR A PARTICULAR PURPOSE AND
 * NONINFRINGEMENT. IN NO EVENT SHALL THE AUTHORS OR COPYRIGHT
 * HOLDERS BE LIABLE FOR ANY CLAIM, DAMAGES OR OTHER LIABILITY,
 * WHETHER IN AN ACTION OF CONTRACT, TORT OR OTHERWISE, ARISING
 * FROM, OUT OF OR IN CONNECTION WITH THE SOFTWARE OR THE USE OR
 * OTHER DEALINGS IN THE SOFTWARE.
 */

package io.github.mzmine.parameters;

import io.github.mzmine.datamodel.RawDataFile;
import io.github.mzmine.datamodel.features.FeatureList;
import io.github.mzmine.datamodel.features.FeatureList.FeatureListAppliedMethod;
<<<<<<< HEAD
import io.github.mzmine.modules.MZmineModule;
=======
import io.github.mzmine.modules.MZmineModuleCategory;
import io.github.mzmine.modules.MZmineProcessingModule;
import io.github.mzmine.modules.MZmineProcessingStep;
>>>>>>> c2be37bb
import io.github.mzmine.parameters.parametertypes.EmbeddedParameter;
import io.github.mzmine.parameters.parametertypes.EmbeddedParameterSet;
import io.github.mzmine.parameters.parametertypes.HiddenParameter;
import io.github.mzmine.parameters.parametertypes.filenames.FileNameSuffixExportParameter;
import io.github.mzmine.parameters.parametertypes.filenames.FileNamesParameter;
import io.github.mzmine.parameters.parametertypes.selectors.FeatureListsParameter;
import io.github.mzmine.parameters.parametertypes.selectors.RawDataFilesParameter;
import io.github.mzmine.util.concurrent.CloseableReentrantReadWriteLock;
import io.github.mzmine.util.files.FileAndPathUtil;
import java.io.File;
import java.util.ArrayList;
import java.util.Arrays;
import java.util.Collection;
import java.util.List;
import java.util.Map;
import java.util.Objects;
import java.util.Optional;
import java.util.logging.Level;
import java.util.logging.Logger;
import java.util.stream.Collectors;
import java.util.stream.Stream;
import org.jetbrains.annotations.NotNull;
import org.jetbrains.annotations.Nullable;

public class ParameterUtils {

  private static final Logger logger = Logger.getLogger(ParameterUtils.class.getName());

  private static final CloseableReentrantReadWriteLock parameterEditLock = new CloseableReentrantReadWriteLock();


  /**
   * Get the matching feature lists from {@link FeatureListsParameter}.
   *
   * @param parameters the parameters to search in
   * @return the matching featurelist selection
   * @throws IllegalStateException if there are != 1 FeatureListsParameters in the parameters
   */
  @NotNull
  public static FeatureList[] getMatchingFeatureListsFromParameter(
      final @NotNull ParameterSet parameters) throws IllegalStateException {
    // get parameters here only needed to run one task per featureList
    var featureListParameters = parameters.streamForClass(FeatureListsParameter.class).toList();
    int nFlistParams = featureListParameters.size();
    if (featureListParameters.isEmpty()) {
      throw new IllegalStateException(
          "There is no FeatureListsParameter (needs 1) in class " + parameters.getClass()
              .getName());
    }
    if (nFlistParams > 1) {
      throw new IllegalStateException(
          STR."There are too many (\{nFlistParams}) FeatureListsParameter in class \{parameters.getClass()
              .getName()}. Can only have 1. Coding error.");
    }
    // exactly one parameter for feature lists found
    return parameters.getValue(featureListParameters.getFirst()).getMatchingFeatureLists();
  }

  /**
   * Get the matching raw data files from {@link RawDataFilesParameter}.
   *
   * @param parameters the parameters to search in
   * @return the matching RawDataFile selection
   * @throws IllegalStateException if there are != 1 RawDataFilesParameter in the parameters
   */
  @NotNull
  public static RawDataFile[] getMatchingRawDataFilesFromParameter(
      final @NotNull ParameterSet parameters) throws IllegalStateException {
    // get parameters here only needed to run one task per RawDataFile
    var rawFilesParameter = parameters.streamForClass(RawDataFilesParameter.class).toList();
    int nRawFiles = rawFilesParameter.size();
    if (rawFilesParameter.isEmpty()) {
      throw new IllegalStateException(
          "There is no RawDataFilesParameter (needs 1) in class " + parameters.getClass()
              .getName());
    }
    if (nRawFiles > 1) {
      throw new IllegalStateException(
          STR."There are too many (\{nRawFiles}) RawDataFilesParameter in class \{parameters.getClass()
              .getName()}. Can only have 1. Coding error.");
    }
    // exactly one parameter for RawDataFiles found
    return parameters.getValue(rawFilesParameter.getFirst()).getMatchingRawDataFiles();
  }

  /**
   * Attemp to copy parameters by name (this is how its usually done in MZmine). Exceptions because
   * of changed data types etc are caught and logged.
   *
   * @param source source parameters
   * @param target target parameters will receive values from the source
   */
  public static void copyParameters(final ParameterSet source, final ParameterSet target) {
    Map<String, ? extends Parameter<?>> sourceParams = Arrays.stream(source.getParameters())
        .collect(Collectors.toMap(Parameter::getName, key -> key));
    for (Parameter targetParam : target.getParameters()) {
      Parameter<?> sourceParam = sourceParams.getOrDefault(targetParam.getName(), null);
      if (sourceParam != null) {
        copyParameterValue(sourceParam, targetParam);
      }
    }
  }

  /**
   * Set value of source to target. Also apply to nested parameters of {@link EmbeddedParameter} and
   * {@link EmbeddedParameterSet}
   *
   * @param sourceParam source parameter is set to target
   * @param targetParam target parameter
   */
  public static void copyParameterValue(final Parameter sourceParam, final Parameter targetParam) {
    try {
      targetParam.setValue(sourceParam.getValue());
      if (targetParam instanceof EmbeddedParameterSet<?, ?> targetEm
          && sourceParam instanceof EmbeddedParameterSet<?, ?> sourceEm) {
        copyParameters(sourceEm.getEmbeddedParameters(), targetEm.getEmbeddedParameters());
      }
      if (targetParam instanceof EmbeddedParameter<?, ?, ?> targetEm
          && sourceParam instanceof EmbeddedParameter<?, ?, ?> sourceEm) {
        copyParameterValue(sourceEm.getEmbeddedParameter(), targetEm.getEmbeddedParameter());
      }
    } catch (Exception e) {
      logger.warning(
          "Failed copy parameter value from " + targetParam.getName() + ". " + e.getMessage());
    }
  }

  /**
   * Checks if all parameters in a equal in value to b and vice versa. So the parameters need to
   * exactly match in name and value
   *
   * @param a parameters
   * @param b parameters
   * @return true only if all parameters in a and b equal in name and value
   */
  public static boolean equalValues(final ParameterSet a, final ParameterSet b) {
    return equalValues(a, b, true, true);
  }


  /**
   * Checks if all parameters in a equal in value to b and vice versa. So the parameters need to
   * exactly match in name and value
   *
   * @param skipFileParameters        If true, contents of {@link FileNamesParameter} are not
   *                                  compared.
   * @param skipRawDataFileParameters If true, values of {@link RawDataFilesParameter}s and
   *                                  {@link FileNamesParameter}s will be skipped.
   */
  public static boolean equalValues(ParameterSet a, ParameterSet b, boolean skipFileParameters,
      boolean skipRawDataFileParameters) {
    if (a == null || b == null || a.getClass() != b.getClass()) {
      logger.info(() -> "Cannot compare parameters. Either null or not the same class.");
      return false;
    }

    if (a.getParameters().length != b.getParameters().length) {
      return false;
    }

    // order of parameters might be different due to loading from file and change in order in java file
    for (final Parameter<?> param1 : a.getParameters()) {
      try {
        Parameter<?> param2 = b.getParameter(param1);

        if (param1.getClass() != param2.getClass()) {
          logger.finest(
              () -> "Parameters " + param1.getName() + "(" + param1.getClass().getName() + ") and "
                  + param2.getName() + " (" + param2.getClass().getName()
                  + ") are not of the same class.");
          return false;
        }

        if ((param1 instanceof FileNamesParameter && skipFileParameters)
            || (param1 instanceof RawDataFilesParameter) && skipRawDataFileParameters) {
          // it does not matter if the file or raw data selection was different, we need to know
          // if the other values were the same if we want to merge the steps.
          logger.finest(
              () -> "Skipping parameter " + param1.getName() + " of class " + param1.getClass()
                  .getName() + ".");
          continue;
        }

        if (param1 instanceof EmbeddedParameterSet embedded1
            && param2 instanceof EmbeddedParameterSet embedded2 && !equalValues(
            embedded1.getEmbeddedParameters(), embedded2.getEmbeddedParameters(),
            skipFileParameters, skipRawDataFileParameters)) {
          return false;
        }

        if (!param1.valueEquals(param2)) {
          logger.finest(
              () -> "Parameter \"" + param1.getName() + "\" of parameter set " + a.getClass()
                  .getName() + " has different values: " + param1.getValue() + " and "
                  + param2.getValue());
          return false;
        }

      } catch (Exception ex) {
        // parameter does not exist
        logger.log(Level.WARNING,
            "ParameterSet b does not have all parameters available in a. " + ex.getMessage(), ex);
        return false;
      }
    }

    return true;
  }

  @NotNull
  public static <T> Optional<T> getValueFromAppliedMethods(
      Collection<FeatureListAppliedMethod> appliedMethods,
      Class<? extends ParameterSet> parameterClass, Parameter<T> mzTolParameter) {
    return appliedMethods.stream()
        .filter(appliedMethod -> appliedMethod.getParameters().getClass().equals(parameterClass))
        .findFirst().map(FeatureListAppliedMethod::getParameters)
        .map(parameterSet -> parameterSet.getValue(mzTolParameter));
  }

  /**
   * Replaces a file in the first FileNamesParameter of the parameter set. Synchronized method in
   * case multiple tasks want to edit the same parameter set.
   */
  public static boolean replaceRawFileName(ParameterSet parameterSet, File oldPath, File newPath) {
    try (var lock = parameterEditLock.lockWrite()) {

      for (Parameter<?> parameter : parameterSet.getParameters()) {
        if (!(parameter instanceof FileNamesParameter fnp)) {
          continue;
        }
        final File[] files = fnp.getValue();
        for (int i = 0; i < files.length; i++) {
          File file = files[i];
          if (file.equals(oldPath)) {
            files[i] = newPath;
            return true;
          }
        }
      }
    }
    return false;
  }

  /**
   * Stream all parameters and embedded parameters depth first
   *
   * @param params input parameters
   * @return flat stream of parameters
   */
  public static Stream<Parameter<?>> streamParametersDeep(final ParameterSet params) {
    if (params == null) {
      return Stream.empty();
    }

    return Arrays.stream(params.getParameters()).flatMap(ParameterUtils::streamThisAndEmbeddedDeep);
  }

  /**
   * Stream all parameters and embedded parameters depth first
   *
   * @param params input parameters
   * @return flat stream of parameters of specific type
   */
  public static <T extends Parameter<?>> Stream<T> streamParametersDeep(final ParameterSet params,
      final Class<T> paramClass) {
    return streamParametersDeep(params).filter(paramClass::isInstance).map(paramClass::cast);
  }

  /**
   * Stream this parameter and its embedded parameters depth first
   *
   * @param parameter input parameter
   * @return flat stream of this parameter first followed by any embedded parameters
   */
  public static Stream<Parameter<?>> streamThisAndEmbeddedDeep(final Parameter<?> parameter) {
    if (parameter == null) {
      return Stream.empty();
    }
    Stream<Parameter<?>> paramStream = Stream.of(parameter);
    // search for embedded parameters
    switch (parameter) {
      case EmbeddedParameterSet<?, ?> parent -> {
        ParameterSet embedded = parent.getEmbeddedParameters();
        return Stream.concat(paramStream, streamParametersDeep(embedded));
      }
      // optional?
      case EmbeddedParameter<?, ?, ?> parent -> {
        UserParameter<?, ?> embedded = parent.getEmbeddedParameter();
        return Stream.concat(paramStream, streamThisAndEmbeddedDeep(embedded));
      }
      case HiddenParameter<?> parent -> {
        var embedded = parent.getEmbeddedParameter();
        return Stream.concat(paramStream, streamThisAndEmbeddedDeep(embedded));
      }
      default -> {
      }
    }
    return paramStream;
  }

<<<<<<< HEAD

  public static <M extends Class<? extends MZmineModule>> List<FeatureListAppliedMethod> getModuleCalls(
      @NotNull List<@Nullable FeatureListAppliedMethod> appliedMethods, @NotNull M module) {
    final List<FeatureListAppliedMethod> calls = new ArrayList<>();
    for (final FeatureListAppliedMethod method : appliedMethods) {
      if (method != null && module.isInstance(method.getModule())) {
        calls.add(method);
      }
    }
    return calls;
  }

  @Nullable
  public static <M extends Class<? extends MZmineModule>> FeatureListAppliedMethod getLatestModuleCall(
      @NotNull List<@Nullable FeatureListAppliedMethod> appliedMethods, @NotNull M module) {
    for (int i = appliedMethods.size() - 1; i >= 0; i--) {
      final FeatureListAppliedMethod method = appliedMethods.get(i);
      if (method != null && module.isInstance(method.getModule())) {
        return method;
      }
    }
    return null;
  }

  @Nullable
  public static <T, P extends Parameter<T>, M extends Class<? extends MZmineModule>> T getParameterValueOfLatestMethodCall(
      @NotNull List<@Nullable FeatureListAppliedMethod> methods, @NotNull M module,
      @NotNull P parameter) {
    final Parameter<T> param = getParameterOfLatestMethodCall(methods, module, parameter);
    return param != null ? param.getValue() : null;
  }

  @Nullable
  public static <T, M extends Class<? extends MZmineModule>> Parameter<T> getParameterOfLatestMethodCall(
      @NotNull List<@Nullable FeatureListAppliedMethod> methods, @NotNull M module,
      @NotNull Parameter<T> parameter) {
    final FeatureListAppliedMethod method = getLatestModuleCall(methods, module);
    if (method == null) {
      return null;
    }

    return method.getParameters().getParameter(parameter);
  }

  public static <T, M extends Class<MZmineModule>> Parameter<T> getEmbeddedParameterOfLatestMethodCall(
      @NotNull List<@Nullable FeatureListAppliedMethod> methods, @NotNull M module,
      EmbeddedParameterSet<ParameterSet, ?> embedded, @NotNull Parameter<T> parameter) {
    final FeatureListAppliedMethod method = getLatestModuleCall(methods, module);
    if (method == null) {
      return null;
    }
    final ParameterSet parameters = method.getParameters();
    final ParameterSet embeddedParameterValue = parameters.getEmbeddedParameterValue(embedded);
    if (embeddedParameterValue == null) {
      return null;
    }
    return embeddedParameterValue.getParameter(parameter);
  }

  public static <T, M extends Class<MZmineModule>> T getEmbeddedParameterValueOfLatestMethodCall(
      @NotNull List<@Nullable FeatureListAppliedMethod> methods, @NotNull M module,
      EmbeddedParameterSet<ParameterSet, ?> embedded, @NotNull Parameter<T> parameter) {
    final Parameter<T> param = getEmbeddedParameterOfLatestMethodCall(methods, module, embedded,
        parameter);
    if (param == null) {
      return null;
    }
    return param.getValue();
=======
  /**
   * @param batch A list of {@link MZmineProcessingStep}s, e.g.,
   *              {@link io.github.mzmine.modules.batchmode.BatchQueue} or a pre-filtered batch.
   * @return The most-used export path from the {@link FileNameSuffixExportParameter}s.
   */
  @Nullable
  public static <S extends MZmineProcessingStep<?>, T extends Collection<S>> File extractMajorityExportPath(
      T batch) {
    final List<File> allExportPaths = batch.stream().map(MZmineProcessingStep::getParameterSet)
        .<File>mapMulti((paramSet, c) -> streamParametersDeep(paramSet,
            FileNameSuffixExportParameter.class).forEach(fnp -> {
          if (fnp.getValue() != null) {
            c.accept(fnp.getValue().getParentFile());
          }
        })).filter(Objects::nonNull).toList();

    return FileAndPathUtil.getMajorityFilePath(allExportPaths);
  }

  /**
   * @param batch A list of {@link MZmineProcessingStep}s, e.g.,
   *              {@link io.github.mzmine.modules.batchmode.BatchQueue} or a pre-filtered batch.
   * @return The most-used raw file import path. The batch is searched for modules where the
   * {@link MZmineProcessingModule#getModuleCategory()}  is
   * {@link MZmineModuleCategory#RAWDATAIMPORT} is used.
   */
  public static <M extends MZmineProcessingModule, S extends MZmineProcessingStep<M>, T extends List<S>> File extractMajorityRawFileImportFilePath(
      T batch) {
    final List<File> allImportedFiles = batch.stream()
        .filter(step -> step.getModule().getModuleCategory() == MZmineModuleCategory.RAWDATAIMPORT)
        .map(MZmineProcessingStep::getParameterSet).<File>mapMulti((paramSet, c) -> {
          streamParametersDeep(paramSet, FileNamesParameter.class).flatMap(
                  p -> Arrays.stream(p.getValue() != null ? p.getValue() : new File[0]))
              .filter(Objects::nonNull).forEach(c);
        }).toList();
    return FileAndPathUtil.getMajorityFilePath(
        allImportedFiles.stream().map(File::getParentFile).toList());
>>>>>>> c2be37bb
  }
}<|MERGE_RESOLUTION|>--- conflicted
+++ resolved
@@ -28,13 +28,10 @@
 import io.github.mzmine.datamodel.RawDataFile;
 import io.github.mzmine.datamodel.features.FeatureList;
 import io.github.mzmine.datamodel.features.FeatureList.FeatureListAppliedMethod;
-<<<<<<< HEAD
-import io.github.mzmine.modules.MZmineModule;
-=======
 import io.github.mzmine.modules.MZmineModuleCategory;
 import io.github.mzmine.modules.MZmineProcessingModule;
 import io.github.mzmine.modules.MZmineProcessingStep;
->>>>>>> c2be37bb
+import io.github.mzmine.modules.MZmineModule;
 import io.github.mzmine.parameters.parametertypes.EmbeddedParameter;
 import io.github.mzmine.parameters.parametertypes.EmbeddedParameterSet;
 import io.github.mzmine.parameters.parametertypes.HiddenParameter;
@@ -335,7 +332,6 @@
     return paramStream;
   }
 
-<<<<<<< HEAD
 
   public static <M extends Class<? extends MZmineModule>> List<FeatureListAppliedMethod> getModuleCalls(
       @NotNull List<@Nullable FeatureListAppliedMethod> appliedMethods, @NotNull M module) {
@@ -404,7 +400,7 @@
       return null;
     }
     return param.getValue();
-=======
+  }
   /**
    * @param batch A list of {@link MZmineProcessingStep}s, e.g.,
    *              {@link io.github.mzmine.modules.batchmode.BatchQueue} or a pre-filtered batch.
@@ -442,6 +438,5 @@
         }).toList();
     return FileAndPathUtil.getMajorityFilePath(
         allImportedFiles.stream().map(File::getParentFile).toList());
->>>>>>> c2be37bb
   }
 }