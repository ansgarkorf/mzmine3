--- conflicted
+++ resolved
@@ -28,11 +28,8 @@
 import io.github.mzmine.datamodel.MZmineProject;
 import io.github.mzmine.gui.DesktopService;
 import io.github.mzmine.javafx.dialogs.DialogLoggerUtil;
-<<<<<<< HEAD
-=======
 import io.github.mzmine.modules.io.import_rawdata_all.AllSpectralDataImportModule;
 import io.github.mzmine.modules.io.import_spectral_library.SpectralLibraryImportModule;
->>>>>>> 7d85d9a1
 import io.github.mzmine.modules.io.import_spectral_library.SpectralLibraryImportTask;
 import io.github.mzmine.project.ProjectService;
 import io.github.mzmine.taskcontrol.Task;
@@ -129,18 +126,12 @@
         if (DesktopService.isGUI() && DialogLoggerUtil.showDialogYesNo(
             "Import missing spectral libraries?", """
                 Some library files were not imported before spectral library matching - should mzmine import them now?
-<<<<<<< HEAD
-                However, it is recommended to import spectral libraries during the initial data import with the MS data import or spectral library import. And maybe set the library selection to use all imported libraries.
-                Missing library files specifically defined:
-                %s""".formatted(StringUtils.join(missing, "\n", File::getAbsolutePath)))) {
-=======
                 It is recommended to import spectral libraries during the initial data import with \
                 the %s or %s modules. Then set this library selection to use all imported libraries.
                 Missing library files specifically defined:
                 %s""".formatted(AllSpectralDataImportModule.MODULE_NAME,
                 SpectralLibraryImportModule.MODULE_NAME,
                 StringUtils.join(missing, "\n", File::getAbsolutePath)))) {
->>>>>>> 7d85d9a1
           // user wants libraries to be imported
           Instant now = Instant.now();
           List<Task> tasks = missing.stream().map(
