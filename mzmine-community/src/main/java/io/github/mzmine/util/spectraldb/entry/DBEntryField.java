/*
 * Copyright (c) 2004-2024 The mzmine Development Team
 *
 * Permission is hereby granted, free of charge, to any person
 * obtaining a copy of this software and associated documentation
 * files (the "Software"), to deal in the Software without
 * restriction, including without limitation the rights to use,
 * copy, modify, merge, publish, distribute, sublicense, and/or sell
 * copies of the Software, and to permit persons to whom the
 * Software is furnished to do so, subject to the following
 * conditions:
 *
 * The above copyright notice and this permission notice shall be
 * included in all copies or substantial portions of the Software.
 *
 * THE SOFTWARE IS PROVIDED "AS IS", WITHOUT WARRANTY OF ANY KIND,
 * EXPRESS OR IMPLIED, INCLUDING BUT NOT LIMITED TO THE WARRANTIES
 * OF MERCHANTABILITY, FITNESS FOR A PARTICULAR PURPOSE AND
 * NONINFRINGEMENT. IN NO EVENT SHALL THE AUTHORS OR COPYRIGHT
 * HOLDERS BE LIABLE FOR ANY CLAIM, DAMAGES OR OTHER LIABILITY,
 * WHETHER IN AN ACTION OF CONTRACT, TORT OR OTHERWISE, ARISING
 * FROM, OUT OF OR IN CONNECTION WITH THE SOFTWARE OR THE USE OR
 * OTHER DEALINGS IN THE SOFTWARE.
 */

package io.github.mzmine.util.spectraldb.entry;

import io.github.mzmine.datamodel.PolarityType;
import io.github.mzmine.datamodel.features.types.DataType;
import io.github.mzmine.datamodel.features.types.abstr.StringType;
import io.github.mzmine.datamodel.features.types.annotations.CompoundNameType;
import io.github.mzmine.datamodel.features.types.annotations.DatasetIdType;
import io.github.mzmine.datamodel.features.types.annotations.InChIKeyStructureType;
import io.github.mzmine.datamodel.features.types.annotations.InChIStructureType;
import io.github.mzmine.datamodel.features.types.annotations.PeptideSequenceType;
import io.github.mzmine.datamodel.features.types.annotations.SmilesStructureType;
import io.github.mzmine.datamodel.features.types.annotations.SplashType;
import io.github.mzmine.datamodel.features.types.annotations.UsiType;
import io.github.mzmine.datamodel.features.types.annotations.compounddb.ClassyFireClassType;
import io.github.mzmine.datamodel.features.types.annotations.compounddb.ClassyFireParentType;
import io.github.mzmine.datamodel.features.types.annotations.compounddb.ClassyFireSubclassType;
import io.github.mzmine.datamodel.features.types.annotations.compounddb.ClassyFireSuperclassType;
import io.github.mzmine.datamodel.features.types.annotations.compounddb.NPClassifierClassType;
import io.github.mzmine.datamodel.features.types.annotations.compounddb.NPClassifierPathwayType;
import io.github.mzmine.datamodel.features.types.annotations.compounddb.NPClassifierSuperclassType;
import io.github.mzmine.datamodel.features.types.annotations.formula.FormulaType;
import io.github.mzmine.datamodel.features.types.annotations.iin.IonTypeType;
import io.github.mzmine.datamodel.features.types.annotations.online_reaction.OnlineLcReactionMatchType;
import io.github.mzmine.datamodel.features.types.numbers.BestScanNumberType;
import io.github.mzmine.datamodel.features.types.numbers.CCSType;
import io.github.mzmine.datamodel.features.types.numbers.ChargeType;
import io.github.mzmine.datamodel.features.types.numbers.HeightType;
import io.github.mzmine.datamodel.features.types.numbers.IDType;
import io.github.mzmine.datamodel.features.types.numbers.MZType;
import io.github.mzmine.datamodel.features.types.numbers.NeutralMassType;
import io.github.mzmine.datamodel.features.types.numbers.PrecursorMZType;
import io.github.mzmine.datamodel.features.types.numbers.RTType;
import io.github.mzmine.datamodel.features.types.numbers.RelativeHeightType;
import io.github.mzmine.datamodel.features.types.numbers.abstr.DoubleType;
import io.github.mzmine.datamodel.features.types.numbers.abstr.FloatType;
import io.github.mzmine.datamodel.features.types.numbers.abstr.IntegerType;
import io.github.mzmine.main.MZmineCore;
import io.github.mzmine.util.MathUtils;
import io.github.mzmine.util.collections.IndexRange;
import java.util.List;
import java.util.Objects;
import java.util.stream.Collectors;
import org.apache.commons.lang3.StringUtils;
import org.jetbrains.annotations.NotNull;

/**
 * The order reflects the rough order of these fields when exported
 */
public enum DBEntryField {
  // Compound specific
<<<<<<< HEAD
  ENTRY_ID, NAME, SYNONYMS, COMMENT, DESCRIPTION, MOLWEIGHT(Double.class), EXACT_MASS(
      Double.class), // structure
  FORMULA, INCHI, INCHIKEY, SMILES, PEPTIDE_SEQ, // identifier
  CAS, PUBMED, PUBCHEM, GNPS_ID, MONA_ID, CHEMSPIDER, // sometimes just ID sometimes feature list name:id
  FEATURE_ID,
=======
  ENTRY_ID, NAME, SYNONYMS, COMMENT, DESCRIPTION, MOLWEIGHT(Double.class), EXACT_MASS(Double.class),

  // structure
  FORMULA, INCHI, INCHIKEY, SMILES, PEPTIDE_SEQ,

  //Structure classifiers
  CLASSYFIRE_SUPERCLASS, CLASSYFIRE_CLASS, CLASSYFIRE_SUBCLASS, CLASSYFIRE_PARENT, NPCLASSIFIER_SUPERCLASS, NPCLASSIFIER_CLASS, NPCLASSIFIER_PATHWAY,

  // identifier
  CAS, PUBMED, PUBCHEM, GNPS_ID, MONA_ID, CHEMSPIDER, FEATURE_ID,
>>>>>>> 2b18490f

  // spectrum specific
  MS_LEVEL, RT(Float.class), CCS(Float.class), ION_TYPE, PRECURSOR_MZ(Double.class), CHARGE(
      Integer.class), // height of feature
  FEATURE_MS1_HEIGHT(Float.class), FEATURE_MS1_REL_HEIGHT(Float.class),

  //
  MERGED_SPEC_TYPE, SIRIUS_MERGED_SCANS, SIRIUS_MERGED_STATS,

  // MS2
  COLLISION_ENERGY, FRAGMENTATION_METHOD, ISOLATION_WINDOW, ACQUISITION,

  // MSn
  MSN_COLLISION_ENERGIES, MSN_PRECURSOR_MZS, MSN_FRAGMENTATION_METHODS, MSN_ISOLATION_WINDOWS,

  // Instrument specific
  INSTRUMENT_TYPE, INSTRUMENT, IMS_TYPE, ION_SOURCE, RESOLUTION, POLARITY,

  // other
  PRINCIPAL_INVESTIGATOR, DATA_COLLECTOR, SOFTWARE,

  // Dataset ID is for MassIVE or other repositories
  DATASET_ID, FILENAME, USI,
  /**
   * int or a {@code List<Integer>} `
   */
  SCAN_NUMBER, SPLASH,

  // Quality measures in wrapper object
  QUALITY, // individual properties
  // percentage of precursor purity
  QUALITY_PRECURSOR_PURITY(Float.class), // flag if was chimeric
  QUALITY_CHIMERIC, QUALITY_EXPLAINED_INTENSITY(Float.class), QUALITY_EXPLAINED_SIGNALS(
      Float.class),

  // compound annotation might match to multiple different compounds
  OTHER_MATCHED_COMPOUNDS_N, OTHER_MATCHED_COMPOUNDS_NAMES,

  // online reactivity
  ONLINE_REACTIVITY,

  // number of signals
  NUM_PEAKS(Integer.class), // only used for everything that cannot easily be mapped
  UNSPECIFIED;

  // group of DBEntryFields logically
  public static final DBEntryField[] OTHER_FIELDS = new DBEntryField[]{PRINCIPAL_INVESTIGATOR,
      DATA_COLLECTOR, ENTRY_ID, COMMENT};
  public static final DBEntryField[] DATABASE_FIELDS = new DBEntryField[]{USI, PUBMED, PUBCHEM,
      MONA_ID, CHEMSPIDER, CAS};
  public static final DBEntryField[] COMPOUND_FIELDS = new DBEntryField[]{NAME, SYNONYMS, FORMULA,
      MOLWEIGHT, EXACT_MASS, ION_TYPE, PRECURSOR_MZ, CHARGE, RT, CCS, POLARITY, INCHI, INCHIKEY,
      SMILES, NUM_PEAKS, FEATURE_ID};
  public static final DBEntryField[] INSTRUMENT_FIELDS = new DBEntryField[]{INSTRUMENT_TYPE,
      INSTRUMENT, ION_SOURCE, RESOLUTION, MS_LEVEL, COLLISION_ENERGY, MERGED_SPEC_TYPE, ACQUISITION,
      SOFTWARE};

  private final Class clazz;

  DBEntryField() {
    this(String.class);
  }

  DBEntryField(Class clazz) {
    this.clazz = clazz;
  }

  /**
   * DBENtryField for GNPS json key
   */
  public static DBEntryField forMZmineJsonID(String key) {
    for (DBEntryField f : values()) {
      // equalsIgnoreCase is more robust against changes in library
      // consistency
      if (f.getMZmineJsonID().equalsIgnoreCase(key)) {
        return f;
      }
    }
    return null;
  }

  /**
   * DBENtryField for NIST msp key
   */
  public static DBEntryField forMspID(String key) {
    for (DBEntryField f : values()) {
      // equalsIgnoreCase is more robust against changes in library
      // consistency
      if (f.getNistMspID().equalsIgnoreCase(key)) {
        return f;
      }
    }
    return null;
  }

  /**
   * DBENtryField for mgf (GNPS) key
   */
  public static DBEntryField forMgfID(String key) {
    for (DBEntryField f : values()) {
      // equalsIgnoreCase is more robust against changes in library
      // consistency
      if (f.getMgfID().equalsIgnoreCase(key)) {
        return f;
      }
    }
    return null;
  }

  /**
   * DBENtryField for JDX key
   */
  public static DBEntryField forJdxID(String key) {
    for (DBEntryField f : values()) {
      // equalsIgnoreCase is more robust against changes in library
      // consistency
      if (f.getJdxID().equalsIgnoreCase(key)) {
        return f;
      }
    }
    return null;
  }

  /**
   * @return enum field for a DataType or {@link #UNSPECIFIED} if no clear mapping exists
   */
  public static @NotNull DBEntryField fromDataType(@NotNull DataType type) {
    return switch (type) {
      case BestScanNumberType ignored -> SCAN_NUMBER;
      case PrecursorMZType ignored -> PRECURSOR_MZ;
      case MZType ignored -> PRECURSOR_MZ;
      case NeutralMassType ignored -> EXACT_MASS;
      case IDType ignored -> FEATURE_ID;
      case ChargeType ignored -> CHARGE;
      case FormulaType ignored -> FORMULA;
      case InChIStructureType ignored -> INCHI;
      case InChIKeyStructureType ignored -> INCHIKEY;
      case SmilesStructureType ignored -> SMILES;
      case IonTypeType ignored -> ION_TYPE;
      case CompoundNameType ignored -> NAME;
      case RTType ignored -> RT;
      case CCSType ignored -> CCS;
      case UsiType ignored -> USI;
      case SplashType ignored -> SPLASH;
      case HeightType _ -> FEATURE_MS1_HEIGHT;
      case RelativeHeightType _ -> FEATURE_MS1_REL_HEIGHT;
      default -> UNSPECIFIED;
    };
  }

  public Class getObjectClass() {
    return clazz;
  }

  @Override
  public String toString() {
    return switch (this) {
      case RT, SMILES, CAS -> super.toString().replace('_', ' ');
      case ENTRY_ID -> "Entry ID";
      case INCHI -> "InChI";
      case INCHIKEY -> "InChI key";
      case MOLWEIGHT -> "Mol. weight";
      case MONA_ID -> "MoNA ID";
      case PRECURSOR_MZ -> "Precursor m/z";
      default -> StringUtils.capitalize(super.toString().replace('_', ' ').toLowerCase());
    };
  }

  /**
   * @return The mzmine json format key or an empty String
   */
  public Class<? extends DataType> getDataType() {
    return switch (this) {
      case UNSPECIFIED, ACQUISITION, SOFTWARE, CAS, COMMENT, DESCRIPTION, DATA_COLLECTOR,
           INSTRUMENT, //
           INSTRUMENT_TYPE, POLARITY, ION_SOURCE, PRINCIPAL_INVESTIGATOR, PUBMED, PUBCHEM,  //
           CHEMSPIDER, MONA_ID, GNPS_ID, ENTRY_ID, SYNONYMS, RESOLUTION, FRAGMENTATION_METHOD, //
           QUALITY, QUALITY_CHIMERIC, FILENAME, //
           SIRIUS_MERGED_SCANS, SIRIUS_MERGED_STATS, OTHER_MATCHED_COMPOUNDS_N,
           OTHER_MATCHED_COMPOUNDS_NAMES, //
           IMS_TYPE -> StringType.class;
<<<<<<< HEAD
=======
      case CLASSYFIRE_SUPERCLASS -> ClassyFireSuperclassType.class;
      case CLASSYFIRE_CLASS -> ClassyFireClassType.class;
      case CLASSYFIRE_SUBCLASS -> ClassyFireSubclassType.class;
      case CLASSYFIRE_PARENT -> ClassyFireParentType.class;
      case NPCLASSIFIER_SUPERCLASS -> NPClassifierSuperclassType.class;
      case NPCLASSIFIER_CLASS -> NPClassifierClassType.class;
      case NPCLASSIFIER_PATHWAY -> NPClassifierPathwayType.class;
>>>>>>> 2b18490f
      case SCAN_NUMBER -> BestScanNumberType.class;
      case MS_LEVEL, NUM_PEAKS, FEATURE_ID -> IntegerType.class;
      case EXACT_MASS, PRECURSOR_MZ, MOLWEIGHT -> MZType.class;
      case CHARGE -> ChargeType.class;
      // TODO change to float
      case COLLISION_ENERGY, ISOLATION_WINDOW, QUALITY_EXPLAINED_INTENSITY,
           QUALITY_EXPLAINED_SIGNALS -> DoubleType.class;
      case QUALITY_PRECURSOR_PURITY -> FloatType.class;
      case FORMULA -> FormulaType.class;
      case INCHI -> InChIStructureType.class;
      case INCHIKEY -> InChIKeyStructureType.class;
      case ION_TYPE -> IonTypeType.class;
      case NAME -> CompoundNameType.class;
      case RT -> RTType.class;
      case SMILES -> SmilesStructureType.class;
      case PEPTIDE_SEQ -> PeptideSequenceType.class;
      case CCS -> CCSType.class;
      case DATASET_ID -> DatasetIdType.class;
      case USI -> UsiType.class;
      case SPLASH -> SplashType.class;
      case ONLINE_REACTIVITY -> OnlineLcReactionMatchType.class;
      // TODO change to real data types instead of strings
      // are there other formats that define those properly?
      case FEATURE_MS1_HEIGHT -> HeightType.class;
      case FEATURE_MS1_REL_HEIGHT -> RelativeHeightType.class;
      case MERGED_SPEC_TYPE, MSN_COLLISION_ENERGIES, MSN_PRECURSOR_MZS, MSN_FRAGMENTATION_METHODS,
           MSN_ISOLATION_WINDOWS -> StringType.class;
    };
  }

  /**
   * @return The mzmine json format key or an empty String
   */
  public String getMZmineJsonID() {
    return switch (this) {
      case CLASSYFIRE_SUPERCLASS, CLASSYFIRE_CLASS, CLASSYFIRE_SUBCLASS, CLASSYFIRE_PARENT,
           NPCLASSIFIER_SUPERCLASS, NPCLASSIFIER_CLASS, NPCLASSIFIER_PATHWAY ->
          name().toLowerCase();
      case SCAN_NUMBER -> "scan_number";
      case FEATURE_MS1_HEIGHT -> "feature_ms1_height";
      case FEATURE_MS1_REL_HEIGHT -> "feature_ms1_relative_height";
      case MERGED_SPEC_TYPE -> "merge_type";
      case ACQUISITION -> "acquisition";
      case SOFTWARE -> "softwaresource";
      case PEPTIDE_SEQ -> "peptide_sequence";
      case CAS -> "cas";
      case CHARGE -> "charge";
      case COLLISION_ENERGY -> "collision_energy";
      case COMMENT -> "comment";
      case DESCRIPTION -> "description";
      case DATA_COLLECTOR -> "datacollector";
      case EXACT_MASS -> "exact_mass";
      case FORMULA -> "formula";
      case SPLASH -> "splash";
      case INCHI -> "inchi";
      case INCHIKEY -> "inchikey";
      case INSTRUMENT -> "instrument";
      case INSTRUMENT_TYPE -> "instrument_type";
      case ION_TYPE -> "adduct";
      case POLARITY -> "polarity";
      case ION_SOURCE -> "ion_source";
      case IMS_TYPE -> "ims_type";
      case PRECURSOR_MZ -> "precursor_mz";
      case NAME -> "compound_name";
      case PRINCIPAL_INVESTIGATOR -> "investigator";
      case PUBMED -> "pubmed";
      case RT -> "rt";
      case SMILES -> "smiles";
      case MS_LEVEL -> "ms_level";
      case PUBCHEM -> "pubchem";
      case CHEMSPIDER -> "chemspider";
      case MONA_ID -> "mona_id";
      case GNPS_ID -> "gnps_id";
      case CCS -> "ccs";
      case NUM_PEAKS -> "num_peaks";
      case ENTRY_ID -> "lib_id";
      case RESOLUTION -> "mass_resolution";
      case SYNONYMS -> "synonyms";
      case MOLWEIGHT -> "molweight";
      case MSN_COLLISION_ENERGIES -> "msn_collision_energies";
      case MSN_PRECURSOR_MZS -> "msn_precursor_mzs";
      case MSN_FRAGMENTATION_METHODS -> "msn_fragmentation_methods";
      case MSN_ISOLATION_WINDOWS -> "msn_isolation_windows";
      case FRAGMENTATION_METHOD -> "fragmenation_method";
      case ISOLATION_WINDOW -> "isolation_window";
      case DATASET_ID -> "dataset_id";
      case USI -> "usi";
      case QUALITY -> "quality";
      case QUALITY_PRECURSOR_PURITY -> "precursor_purity";
      case QUALITY_CHIMERIC -> "quality_chimeric";
      case QUALITY_EXPLAINED_INTENSITY -> "quality_explained_intensity";
      case QUALITY_EXPLAINED_SIGNALS -> "quality_explained_signals";
      case OTHER_MATCHED_COMPOUNDS_N -> "other_matched_compounds";
      case OTHER_MATCHED_COMPOUNDS_NAMES -> "other_matched_compounds_names";
      case FEATURE_ID -> "feature_id";
      case FILENAME -> "raw_file_name";
      case SIRIUS_MERGED_SCANS -> "merged_scans";
      case SIRIUS_MERGED_STATS -> "merged_statistics";
      case ONLINE_REACTIVITY -> "online_reactivity";
      case UNSPECIFIED -> "";
    };
  }

  /**
   * @return The NIST MSP format key or an empty String
   */
  public String getNistMspID() {
    return switch (this) {
      case CLASSYFIRE_SUPERCLASS, CLASSYFIRE_CLASS, CLASSYFIRE_SUBCLASS, CLASSYFIRE_PARENT,
           NPCLASSIFIER_SUPERCLASS, NPCLASSIFIER_CLASS, NPCLASSIFIER_PATHWAY, ACQUISITION, GNPS_ID,
           MONA_ID, CHEMSPIDER, RESOLUTION, SYNONYMS, MOLWEIGHT, PUBCHEM, PUBMED,
           PRINCIPAL_INVESTIGATOR, CHARGE, CAS, SOFTWARE, DATA_COLLECTOR ->
          this.name().toLowerCase();
      case SCAN_NUMBER -> "scan_number";
      case MERGED_SPEC_TYPE -> "merge_type";
      case ENTRY_ID -> "DB#";
      case COLLISION_ENERGY -> "Collision_energy";
      case COMMENT -> "Comments";
      case EXACT_MASS -> "ExactMass";
      case FRAGMENTATION_METHOD -> "Method";
      case ISOLATION_WINDOW -> "Isolation_window";
      case FORMULA -> "Formula";
      case INCHIKEY -> "InChIKey";
      case INSTRUMENT -> "Instrument";
      case INSTRUMENT_TYPE -> "Instrument_type";
      case ION_TYPE -> "Precursor_type";
      case POLARITY -> "Ion_mode"; // P / N
      case ION_SOURCE -> "";
      case IMS_TYPE -> "ims_type";
      case PRECURSOR_MZ -> "PrecursorMZ";
      case NAME -> "Name";
      case SPLASH -> "Splash";
      case RT -> "RT";
      case MS_LEVEL -> "Spectrum_type";
      case NUM_PEAKS -> "Num Peaks";
      case CCS -> "CCS";
      case SMILES -> "SMILES";
      case INCHI -> "INCHI";
<<<<<<< HEAD
      case ACQUISITION, GNPS_ID, MONA_ID, CHEMSPIDER, RESOLUTION, SYNONYMS, MOLWEIGHT, PUBCHEM,
           PUBMED, PRINCIPAL_INVESTIGATOR, CHARGE, CAS, SOFTWARE, DATA_COLLECTOR ->
          this.name().toLowerCase();
=======
>>>>>>> 2b18490f
      case PEPTIDE_SEQ -> "peptide_sequence";
      case MSN_COLLISION_ENERGIES -> "MSn_collision_energies";
      case MSN_PRECURSOR_MZS -> "MSn_precursor_mzs";
      case MSN_FRAGMENTATION_METHODS -> "MSn_fragmentation_methods";
      case MSN_ISOLATION_WINDOWS -> "MSn_isolation_windows";
      case USI -> "usi";
      case DESCRIPTION -> "description";
      case QUALITY -> "quality";
      case DATASET_ID -> "dataset_id";
      case QUALITY_CHIMERIC -> "quality_chimeric";
      case QUALITY_PRECURSOR_PURITY -> "precursor_purity";
      case QUALITY_EXPLAINED_INTENSITY -> "quality_explained_intensity";
      case QUALITY_EXPLAINED_SIGNALS -> "quality_explained_signals";
      case OTHER_MATCHED_COMPOUNDS_N -> "other_matched_compounds";
      case OTHER_MATCHED_COMPOUNDS_NAMES -> "other_matched_compounds_names";
      case FEATURE_ID -> "feature_id";
      case FILENAME -> "file_name";
      case ONLINE_REACTIVITY -> "online_reactivity";
      case FEATURE_MS1_HEIGHT -> "feature_ms1_height";
      case FEATURE_MS1_REL_HEIGHT -> "feature_ms1_relative_height";
      case SIRIUS_MERGED_SCANS -> "";
      case SIRIUS_MERGED_STATS -> "";
      case UNSPECIFIED -> "";
    };
  }

  /**
   * @return The mgf format (used by GNPS)
   */
  public String getMgfID() {
    return switch (this) {
      case ACQUISITION, FEATURE_MS1_HEIGHT, FEATURE_MS1_REL_HEIGHT, GNPS_ID, MONA_ID, CHEMSPIDER, //
           PUBCHEM, RESOLUTION, SYNONYMS, MOLWEIGHT, CAS, SOFTWARE, COLLISION_ENERGY,
           CLASSYFIRE_SUPERCLASS, CLASSYFIRE_CLASS, CLASSYFIRE_SUBCLASS, CLASSYFIRE_PARENT,
           NPCLASSIFIER_SUPERCLASS, NPCLASSIFIER_CLASS, NPCLASSIFIER_PATHWAY -> name();
      case RT -> "RTINSECONDS";
      case SCAN_NUMBER -> "SCANS";
      case MERGED_SPEC_TYPE -> "SPECTYPE";
      case ENTRY_ID -> "SPECTRUMID";
      case CHARGE -> "CHARGE";
      case COMMENT -> "COMMENT";
      case DESCRIPTION -> "DESCRIPTION";
      case DATA_COLLECTOR -> "DATACOLLECTOR";
      case EXACT_MASS -> "EXACTMASS";
      case FORMULA -> "FORMULA";
      case INCHI -> "INCHI";
      case INCHIKEY -> "INCHIAUX";
      case INSTRUMENT -> "SOURCE_INSTRUMENT";
      case INSTRUMENT_TYPE -> "INSTRUMENT_TYPE";
      case ION_TYPE -> "ADDUCT";
      case POLARITY -> "IONMODE"; // Positive Negative
      case ION_SOURCE -> "ION_SOURCE";
      case IMS_TYPE -> "IMS_TYPE";
      case PRECURSOR_MZ -> "PEPMASS";
      case NAME -> "NAME";
      case PRINCIPAL_INVESTIGATOR -> "PI";
      case PUBMED -> "PUBMED";
      case SMILES -> "SMILES";
      case MS_LEVEL -> "MSLEVEL";
      case CCS -> "CCS";
      case SPLASH -> "SPLASH";
<<<<<<< HEAD
      case NUM_PEAKS -> toString(); // Num peaks
      case ACQUISITION, FEATURE_MS1_HEIGHT, FEATURE_MS1_REL_HEIGHT, GNPS_ID, MONA_ID, CHEMSPIDER, //
           PUBCHEM, RESOLUTION, SYNONYMS, MOLWEIGHT, CAS, SOFTWARE, COLLISION_ENERGY -> name();
=======
      case NUM_PEAKS -> "Num peaks";
>>>>>>> 2b18490f
      case MSN_COLLISION_ENERGIES -> "MSn_collision_energies";
      case MSN_PRECURSOR_MZS -> "MSn_precursor_mzs";
      case MSN_FRAGMENTATION_METHODS -> "MSn_fragmentation_methods";
      case MSN_ISOLATION_WINDOWS -> "MSn_isolation_windows";
      case FRAGMENTATION_METHOD -> "FRAGMENTATION_METHOD";
      case ISOLATION_WINDOW -> "ISOLATION_WINDOW";
      case USI -> "USI";
      case PEPTIDE_SEQ -> "PEPTIDE_SEQUENCE";
      case QUALITY_CHIMERIC -> "QUALITY_CHIMERIC";
      case QUALITY_PRECURSOR_PURITY -> "PRECURSOR_PURITY";
      case DATASET_ID -> "DATASET_ID";
      case QUALITY -> "QUALITY";
      case QUALITY_EXPLAINED_INTENSITY -> "QUALITY_EXPLAINED_INTENSITY";
      case QUALITY_EXPLAINED_SIGNALS -> "QUALITY_EXPLAINED_SIGNALS";
      case OTHER_MATCHED_COMPOUNDS_N -> "OTHER_MATCHED_COMPOUNDS";
      case OTHER_MATCHED_COMPOUNDS_NAMES -> "OTHER_MATCHED_COMPOUNDS_NAMES";
      case FEATURE_ID -> "FEATURE_ID";
      case FILENAME -> "FILENAME";
      case SIRIUS_MERGED_SCANS -> "MERGED_SCANS";
      case SIRIUS_MERGED_STATS -> "MERGED_STATS";
      case ONLINE_REACTIVITY -> "ONLINE_REACTIVITY";
      case UNSPECIFIED -> "";
    };
  }

  /**
   * @return The mgf format (used by GNPS)
   */
  public String getGnpsBatchSubmissionID() {
    return switch (this) {
      case GNPS_ID, MONA_ID, CHEMSPIDER, PUBCHEM, RESOLUTION, SYNONYMS, MOLWEIGHT, SOFTWARE,
           COLLISION_ENERGY, FEATURE_MS1_HEIGHT, FEATURE_MS1_REL_HEIGHT, CLASSYFIRE_SUPERCLASS,
           CLASSYFIRE_CLASS, CLASSYFIRE_SUBCLASS, CLASSYFIRE_PARENT, NPCLASSIFIER_SUPERCLASS,
           NPCLASSIFIER_CLASS, NPCLASSIFIER_PATHWAY -> this.name();
      case FILENAME -> "FILENAME";
      case PEPTIDE_SEQ -> "SEQ";
      case NAME -> "COMPOUND_NAME";
      case PRECURSOR_MZ -> "MOLECULEMASS";
      case INSTRUMENT_TYPE -> "INSTRUMENT";
      case ION_SOURCE -> "IONSOURCE";
      case IMS_TYPE -> "IMS_TYPE";
      case SCAN_NUMBER -> "EXTRACTSCAN";
      case SMILES -> "SMILES";
      case INCHI -> "INCHI";
      case INCHIKEY -> "INCHIAUX";
      case CHARGE -> "CHARGE";
      case POLARITY -> "IONMODE";
      case PUBMED -> "PUBMED";
      case ACQUISITION -> "ACQUISITION";
      case EXACT_MASS -> "EXACTMASS";
      case DATA_COLLECTOR -> "DATACOLLECTOR";
      case ION_TYPE -> "ADDUCT";
      case CAS -> "CASNUMBER";
      case PRINCIPAL_INVESTIGATOR -> "PI";
      //not covered
      case INSTRUMENT -> "INSTRUMENT_NAME";
      case RT -> "RTINSECONDS";
      case ENTRY_ID -> "SPECTRUMID";
      case COMMENT -> "COMMENT";
      case DESCRIPTION -> "DESCRIPTION";
      case FORMULA -> "FORMULA";
      case MS_LEVEL -> "MSLEVEL";
      case CCS -> "CCS";
      case SPLASH -> "SPLASH";
      case MERGED_SPEC_TYPE -> "SPECTYPE";
<<<<<<< HEAD
      case NUM_PEAKS -> toString(); // Num peaks
      case GNPS_ID, MONA_ID, CHEMSPIDER, PUBCHEM, RESOLUTION, SYNONYMS, //
           MOLWEIGHT, SOFTWARE, COLLISION_ENERGY, FEATURE_MS1_HEIGHT, FEATURE_MS1_REL_HEIGHT ->
          this.name();
=======
      case NUM_PEAKS -> "Num peaks";
>>>>>>> 2b18490f
      case MSN_COLLISION_ENERGIES -> "MSn_collision_energies";
      case MSN_PRECURSOR_MZS -> "MSn_precursor_mzs";
      case MSN_FRAGMENTATION_METHODS -> "MSn_fragmentation_methods";
      case MSN_ISOLATION_WINDOWS -> "MSn_isolation_windows";
      case FRAGMENTATION_METHOD -> "FRAGMENTATION_METHOD";
      case ISOLATION_WINDOW -> "ISOLATION_WINDOW";
      case USI -> "USI";
      case QUALITY_CHIMERIC -> "QUALITY_CHIMERIC";
      case QUALITY_PRECURSOR_PURITY -> "PRECURSOR_PURITY";
      case DATASET_ID -> "DATASET_ID";
      case QUALITY -> "QUALITY";
      case QUALITY_EXPLAINED_INTENSITY -> "QUALITY_EXPLAINED_INTENSITY";
      case QUALITY_EXPLAINED_SIGNALS -> "QUALITY_EXPLAINED_SIGNALS";
      case OTHER_MATCHED_COMPOUNDS_N -> "OTHER_MATCHED_COMPOUNDS";
      case OTHER_MATCHED_COMPOUNDS_NAMES -> "OTHER_MATCHED_COMPOUNDS_NAMES";
      case FEATURE_ID -> "FEATURE_ID";
      case SIRIUS_MERGED_SCANS -> "MERGED_SCANS";
      case SIRIUS_MERGED_STATS -> "MERGED_STATS";
      case ONLINE_REACTIVITY -> "ONLINE_REACTIVITY";
      case UNSPECIFIED -> "";
    };
  }

  /**
   * @return The JCAMP-DX format key or an empty String
   */
  public String getJdxID() {
    return switch (this) {
      case SIRIUS_MERGED_STATS, ONLINE_REACTIVITY, FEATURE_MS1_HEIGHT, FEATURE_MS1_REL_HEIGHT,
           CLASSYFIRE_SUPERCLASS, CLASSYFIRE_CLASS, CLASSYFIRE_SUBCLASS, CLASSYFIRE_PARENT,
           NPCLASSIFIER_SUPERCLASS, NPCLASSIFIER_CLASS, NPCLASSIFIER_PATHWAY -> "";
      case SCAN_NUMBER -> "";
      case MERGED_SPEC_TYPE -> "";
      case ENTRY_ID -> "";
      case ACQUISITION -> "";
      case SOFTWARE -> "";
      case CAS -> "##CAS REGISTRY NO";
      case CHARGE -> "";
      case COLLISION_ENERGY -> "";
      case COMMENT -> "";
      case DESCRIPTION -> "";
      case IMS_TYPE -> "";
      case DATA_COLLECTOR -> "";
      case EXACT_MASS -> "##MW";
      case FORMULA -> "##MOLFORM";
      case INCHI -> "";
      case INCHIKEY -> "";
      case INSTRUMENT -> "";
      case INSTRUMENT_TYPE -> "";
      case ION_TYPE, SPLASH -> "";
      case POLARITY -> "";
      case ION_SOURCE -> "";
      case PRECURSOR_MZ -> "";
      case PEPTIDE_SEQ -> "";
      case NAME -> "##TITLE";
      case PRINCIPAL_INVESTIGATOR -> "";
      case PUBMED -> "";
      case RT -> "RT";
      case SMILES -> "";
      case MS_LEVEL -> "";
      case PUBCHEM -> "";
      case CHEMSPIDER -> "";
      case MONA_ID, GNPS_ID -> "";
      case OTHER_MATCHED_COMPOUNDS_N -> "";
      case OTHER_MATCHED_COMPOUNDS_NAMES -> "";
      case NUM_PEAKS -> "##NPOINTS";
      case RESOLUTION, SYNONYMS, MOLWEIGHT -> "";
      case CCS -> "";
      case MSN_COLLISION_ENERGIES -> "";
      case MSN_PRECURSOR_MZS -> "";
      case MSN_FRAGMENTATION_METHODS -> "";
      case MSN_ISOLATION_WINDOWS -> "";
      case QUALITY_PRECURSOR_PURITY -> "";
      case FRAGMENTATION_METHOD -> "";
      case ISOLATION_WINDOW -> "";
      case FILENAME -> "";
      case USI -> "";
      case QUALITY -> "";
      case DATASET_ID -> "";
      case QUALITY_CHIMERIC -> "";
      case QUALITY_EXPLAINED_INTENSITY -> "";
      case QUALITY_EXPLAINED_SIGNALS -> "";
      case FEATURE_ID -> "";
      case SIRIUS_MERGED_SCANS -> "";
      case UNSPECIFIED -> "";
    };
  }

  /**
   * Converts the content to the correct value type
   *
   * @param content the value to be converted
   * @return the original value or Double, Float, Integer
   * @throws NumberFormatException if the object class was specified as number but was not parsable
   */
  public Object convertValue(String content) throws NumberFormatException {
    if (getObjectClass() == Double.class) {
      return Double.parseDouble(content);
    }
    if (getObjectClass() == Float.class) {
      return Float.parseFloat(content);
    }
    if (getObjectClass() == Integer.class) {
      return Integer.parseInt(content);
    }
    return content;
  }

  public String formatForMgf(@NotNull final Object value) {
    return switch (this) {
      case UNSPECIFIED, QUALITY, QUALITY_EXPLAINED_INTENSITY, QUALITY_EXPLAINED_SIGNALS, GNPS_ID, //
           PUBCHEM, MONA_ID, CHEMSPIDER, FEATURE_ID, PUBMED, SYNONYMS, NAME, ENTRY_ID, NUM_PEAKS, //
           MS_LEVEL, INSTRUMENT, ION_SOURCE, RESOLUTION, PRINCIPAL_INVESTIGATOR, DATA_COLLECTOR, //
           COMMENT, DESCRIPTION, MOLWEIGHT, FORMULA, INCHI, INCHIKEY, SMILES, CAS, CCS, //
           ION_TYPE, CHARGE, MERGED_SPEC_TYPE, SIRIUS_MERGED_SCANS, SIRIUS_MERGED_STATS,
<<<<<<< HEAD
           COLLISION_ENERGY, //
           FRAGMENTATION_METHOD, ISOLATION_WINDOW, ACQUISITION, MSN_COLLISION_ENERGIES,
           MSN_PRECURSOR_MZS, //
           MSN_FRAGMENTATION_METHODS, MSN_ISOLATION_WINDOWS, INSTRUMENT_TYPE, SOFTWARE, FILENAME, //
           DATASET_ID, USI, SPLASH, QUALITY_CHIMERIC, //
           OTHER_MATCHED_COMPOUNDS_N, OTHER_MATCHED_COMPOUNDS_NAMES, QUALITY_PRECURSOR_PURITY,
           PEPTIDE_SEQ, //
           IMS_TYPE, ONLINE_REACTIVITY -> value.toString();
      case SCAN_NUMBER -> switch (value) {
        // multiple scans can be written as 1,4,6-9
        case List<?> list -> {
          List<Integer> values = list.stream().map(MathUtils::parseInt).filter(Objects::nonNull)
              .toList();
          yield IndexRange.findRanges(values).stream().map(Objects::toString)
              .collect(Collectors.joining(","));
        }
        default -> value.toString();
      };
=======
           COLLISION_ENERGY, FRAGMENTATION_METHOD, ISOLATION_WINDOW, ACQUISITION,
           MSN_COLLISION_ENERGIES, MSN_PRECURSOR_MZS, //
           MSN_FRAGMENTATION_METHODS, MSN_ISOLATION_WINDOWS, INSTRUMENT_TYPE, SOFTWARE, FILENAME, //
           DATASET_ID, USI, SCAN_NUMBER, SPLASH, QUALITY_CHIMERIC, //
           OTHER_MATCHED_COMPOUNDS_N, OTHER_MATCHED_COMPOUNDS_NAMES, QUALITY_PRECURSOR_PURITY,
           PEPTIDE_SEQ, //
           IMS_TYPE, ONLINE_REACTIVITY, CLASSYFIRE_SUPERCLASS, CLASSYFIRE_CLASS,
           CLASSYFIRE_SUBCLASS, CLASSYFIRE_PARENT, NPCLASSIFIER_SUPERCLASS, NPCLASSIFIER_CLASS,
           NPCLASSIFIER_PATHWAY -> value.toString();
>>>>>>> 2b18490f
      case RT -> switch (value) {
        // float is default for RT but handle Double in case wrong value was present
        case Float f -> "%.2f".formatted(f * 60.f);
        case Double d -> "%.2f".formatted(d * 60.0);
        default -> throw new IllegalArgumentException("RT has to be a number");
      };
      case PRECURSOR_MZ, EXACT_MASS -> switch (value) {
        case Number d -> MZmineCore.getConfiguration().getExportFormats().mz(d);
        default -> throw new IllegalArgumentException("MZ has to be a number");
      };
      case FEATURE_MS1_HEIGHT -> switch (value) {
        case Number d -> MZmineCore.getConfiguration().getExportFormats().intensity(d);
        default -> throw new IllegalArgumentException("Height has to be a number");
      };
      case FEATURE_MS1_REL_HEIGHT -> switch (value) {
        case Number d -> MZmineCore.getConfiguration().getExportFormats().percent(d);
        default -> throw new IllegalArgumentException("Relative height has to be a number");
      };
      case POLARITY -> PolarityType.NEGATIVE.equals(value) ? "Negative" : "Positive";
    };
  }
}<|MERGE_RESOLUTION|>--- conflicted
+++ resolved
@@ -73,13 +73,6 @@
  */
 public enum DBEntryField {
   // Compound specific
-<<<<<<< HEAD
-  ENTRY_ID, NAME, SYNONYMS, COMMENT, DESCRIPTION, MOLWEIGHT(Double.class), EXACT_MASS(
-      Double.class), // structure
-  FORMULA, INCHI, INCHIKEY, SMILES, PEPTIDE_SEQ, // identifier
-  CAS, PUBMED, PUBCHEM, GNPS_ID, MONA_ID, CHEMSPIDER, // sometimes just ID sometimes feature list name:id
-  FEATURE_ID,
-=======
   ENTRY_ID, NAME, SYNONYMS, COMMENT, DESCRIPTION, MOLWEIGHT(Double.class), EXACT_MASS(Double.class),
 
   // structure
@@ -89,8 +82,10 @@
   CLASSYFIRE_SUPERCLASS, CLASSYFIRE_CLASS, CLASSYFIRE_SUBCLASS, CLASSYFIRE_PARENT, NPCLASSIFIER_SUPERCLASS, NPCLASSIFIER_CLASS, NPCLASSIFIER_PATHWAY,
 
   // identifier
-  CAS, PUBMED, PUBCHEM, GNPS_ID, MONA_ID, CHEMSPIDER, FEATURE_ID,
->>>>>>> 2b18490f
+  CAS, PUBMED, PUBCHEM, GNPS_ID, MONA_ID, CHEMSPIDER,
+
+  // sometimes just ID sometimes feature list name:id
+  FEATURE_ID,
 
   // spectrum specific
   MS_LEVEL, RT(Float.class), CCS(Float.class), ION_TYPE, PRECURSOR_MZ(Double.class), CHARGE(
@@ -271,9 +266,8 @@
            QUALITY, QUALITY_CHIMERIC, FILENAME, //
            SIRIUS_MERGED_SCANS, SIRIUS_MERGED_STATS, OTHER_MATCHED_COMPOUNDS_N,
            OTHER_MATCHED_COMPOUNDS_NAMES, //
-           IMS_TYPE -> StringType.class;
-<<<<<<< HEAD
-=======
+           MERGED_SPEC_TYPE, MSN_COLLISION_ENERGIES, MSN_PRECURSOR_MZS, MSN_FRAGMENTATION_METHODS,
+           MSN_ISOLATION_WINDOWS, IMS_TYPE -> StringType.class;
       case CLASSYFIRE_SUPERCLASS -> ClassyFireSuperclassType.class;
       case CLASSYFIRE_CLASS -> ClassyFireClassType.class;
       case CLASSYFIRE_SUBCLASS -> ClassyFireSubclassType.class;
@@ -281,7 +275,6 @@
       case NPCLASSIFIER_SUPERCLASS -> NPClassifierSuperclassType.class;
       case NPCLASSIFIER_CLASS -> NPClassifierClassType.class;
       case NPCLASSIFIER_PATHWAY -> NPClassifierPathwayType.class;
->>>>>>> 2b18490f
       case SCAN_NUMBER -> BestScanNumberType.class;
       case MS_LEVEL, NUM_PEAKS, FEATURE_ID -> IntegerType.class;
       case EXACT_MASS, PRECURSOR_MZ, MOLWEIGHT -> MZType.class;
@@ -307,8 +300,6 @@
       // are there other formats that define those properly?
       case FEATURE_MS1_HEIGHT -> HeightType.class;
       case FEATURE_MS1_REL_HEIGHT -> RelativeHeightType.class;
-      case MERGED_SPEC_TYPE, MSN_COLLISION_ENERGIES, MSN_PRECURSOR_MZS, MSN_FRAGMENTATION_METHODS,
-           MSN_ISOLATION_WINDOWS -> StringType.class;
     };
   }
 
@@ -420,12 +411,6 @@
       case CCS -> "CCS";
       case SMILES -> "SMILES";
       case INCHI -> "INCHI";
-<<<<<<< HEAD
-      case ACQUISITION, GNPS_ID, MONA_ID, CHEMSPIDER, RESOLUTION, SYNONYMS, MOLWEIGHT, PUBCHEM,
-           PUBMED, PRINCIPAL_INVESTIGATOR, CHARGE, CAS, SOFTWARE, DATA_COLLECTOR ->
-          this.name().toLowerCase();
-=======
->>>>>>> 2b18490f
       case PEPTIDE_SEQ -> "peptide_sequence";
       case MSN_COLLISION_ENERGIES -> "MSn_collision_energies";
       case MSN_PRECURSOR_MZS -> "MSn_precursor_mzs";
@@ -457,7 +442,7 @@
    */
   public String getMgfID() {
     return switch (this) {
-      case ACQUISITION, FEATURE_MS1_HEIGHT, FEATURE_MS1_REL_HEIGHT, GNPS_ID, MONA_ID, CHEMSPIDER, //
+      case ACQUISITION, FEATURE_MS1_HEIGHT, FEATURE_MS1_REL_HEIGHT, GNPS_ID, MONA_ID, CHEMSPIDER,
            PUBCHEM, RESOLUTION, SYNONYMS, MOLWEIGHT, CAS, SOFTWARE, COLLISION_ENERGY,
            CLASSYFIRE_SUPERCLASS, CLASSYFIRE_CLASS, CLASSYFIRE_SUBCLASS, CLASSYFIRE_PARENT,
            NPCLASSIFIER_SUPERCLASS, NPCLASSIFIER_CLASS, NPCLASSIFIER_PATHWAY -> name();
@@ -487,13 +472,7 @@
       case MS_LEVEL -> "MSLEVEL";
       case CCS -> "CCS";
       case SPLASH -> "SPLASH";
-<<<<<<< HEAD
-      case NUM_PEAKS -> toString(); // Num peaks
-      case ACQUISITION, FEATURE_MS1_HEIGHT, FEATURE_MS1_REL_HEIGHT, GNPS_ID, MONA_ID, CHEMSPIDER, //
-           PUBCHEM, RESOLUTION, SYNONYMS, MOLWEIGHT, CAS, SOFTWARE, COLLISION_ENERGY -> name();
-=======
       case NUM_PEAKS -> "Num peaks";
->>>>>>> 2b18490f
       case MSN_COLLISION_ENERGIES -> "MSn_collision_energies";
       case MSN_PRECURSOR_MZS -> "MSn_precursor_mzs";
       case MSN_FRAGMENTATION_METHODS -> "MSn_fragmentation_methods";
@@ -559,14 +538,7 @@
       case CCS -> "CCS";
       case SPLASH -> "SPLASH";
       case MERGED_SPEC_TYPE -> "SPECTYPE";
-<<<<<<< HEAD
-      case NUM_PEAKS -> toString(); // Num peaks
-      case GNPS_ID, MONA_ID, CHEMSPIDER, PUBCHEM, RESOLUTION, SYNONYMS, //
-           MOLWEIGHT, SOFTWARE, COLLISION_ENERGY, FEATURE_MS1_HEIGHT, FEATURE_MS1_REL_HEIGHT ->
-          this.name();
-=======
       case NUM_PEAKS -> "Num peaks";
->>>>>>> 2b18490f
       case MSN_COLLISION_ENERGIES -> "MSn_collision_energies";
       case MSN_PRECURSOR_MZS -> "MSn_precursor_mzs";
       case MSN_FRAGMENTATION_METHODS -> "MSn_fragmentation_methods";
@@ -682,15 +654,15 @@
            MS_LEVEL, INSTRUMENT, ION_SOURCE, RESOLUTION, PRINCIPAL_INVESTIGATOR, DATA_COLLECTOR, //
            COMMENT, DESCRIPTION, MOLWEIGHT, FORMULA, INCHI, INCHIKEY, SMILES, CAS, CCS, //
            ION_TYPE, CHARGE, MERGED_SPEC_TYPE, SIRIUS_MERGED_SCANS, SIRIUS_MERGED_STATS,
-<<<<<<< HEAD
-           COLLISION_ENERGY, //
-           FRAGMENTATION_METHOD, ISOLATION_WINDOW, ACQUISITION, MSN_COLLISION_ENERGIES,
-           MSN_PRECURSOR_MZS, //
+           COLLISION_ENERGY, FRAGMENTATION_METHOD, ISOLATION_WINDOW, ACQUISITION,
+           MSN_COLLISION_ENERGIES, MSN_PRECURSOR_MZS, //
            MSN_FRAGMENTATION_METHODS, MSN_ISOLATION_WINDOWS, INSTRUMENT_TYPE, SOFTWARE, FILENAME, //
            DATASET_ID, USI, SPLASH, QUALITY_CHIMERIC, //
            OTHER_MATCHED_COMPOUNDS_N, OTHER_MATCHED_COMPOUNDS_NAMES, QUALITY_PRECURSOR_PURITY,
            PEPTIDE_SEQ, //
-           IMS_TYPE, ONLINE_REACTIVITY -> value.toString();
+           IMS_TYPE, ONLINE_REACTIVITY, CLASSYFIRE_SUPERCLASS, CLASSYFIRE_CLASS,
+           CLASSYFIRE_SUBCLASS, CLASSYFIRE_PARENT, NPCLASSIFIER_SUPERCLASS, NPCLASSIFIER_CLASS,
+           NPCLASSIFIER_PATHWAY -> value.toString();
       case SCAN_NUMBER -> switch (value) {
         // multiple scans can be written as 1,4,6-9
         case List<?> list -> {
@@ -701,17 +673,6 @@
         }
         default -> value.toString();
       };
-=======
-           COLLISION_ENERGY, FRAGMENTATION_METHOD, ISOLATION_WINDOW, ACQUISITION,
-           MSN_COLLISION_ENERGIES, MSN_PRECURSOR_MZS, //
-           MSN_FRAGMENTATION_METHODS, MSN_ISOLATION_WINDOWS, INSTRUMENT_TYPE, SOFTWARE, FILENAME, //
-           DATASET_ID, USI, SCAN_NUMBER, SPLASH, QUALITY_CHIMERIC, //
-           OTHER_MATCHED_COMPOUNDS_N, OTHER_MATCHED_COMPOUNDS_NAMES, QUALITY_PRECURSOR_PURITY,
-           PEPTIDE_SEQ, //
-           IMS_TYPE, ONLINE_REACTIVITY, CLASSYFIRE_SUPERCLASS, CLASSYFIRE_CLASS,
-           CLASSYFIRE_SUBCLASS, CLASSYFIRE_PARENT, NPCLASSIFIER_SUPERCLASS, NPCLASSIFIER_CLASS,
-           NPCLASSIFIER_PATHWAY -> value.toString();
->>>>>>> 2b18490f
       case RT -> switch (value) {
         // float is default for RT but handle Double in case wrong value was present
         case Float f -> "%.2f".formatted(f * 60.f);
