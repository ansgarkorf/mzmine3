/*
 * Copyright (c) 2004-2022 The MZmine Development Team
 *
 * Permission is hereby granted, free of charge, to any person
 * obtaining a copy of this software and associated documentation
 * files (the "Software"), to deal in the Software without
 * restriction, including without limitation the rights to use,
 * copy, modify, merge, publish, distribute, sublicense, and/or sell
 * copies of the Software, and to permit persons to whom the
 * Software is furnished to do so, subject to the following
 * conditions:
 *
 * The above copyright notice and this permission notice shall be
 * included in all copies or substantial portions of the Software.
 *
 * THE SOFTWARE IS PROVIDED "AS IS", WITHOUT WARRANTY OF ANY KIND,
 * EXPRESS OR IMPLIED, INCLUDING BUT NOT LIMITED TO THE WARRANTIES
 * OF MERCHANTABILITY, FITNESS FOR A PARTICULAR PURPOSE AND
 * NONINFRINGEMENT. IN NO EVENT SHALL THE AUTHORS OR COPYRIGHT
 * HOLDERS BE LIABLE FOR ANY CLAIM, DAMAGES OR OTHER LIABILITY,
 * WHETHER IN AN ACTION OF CONTRACT, TORT OR OTHERWISE, ARISING
 * FROM, OUT OF OR IN CONNECTION WITH THE SOFTWARE OR THE USE OR
 * OTHER DEALINGS IN THE SOFTWARE.
 */

package io.github.mzmine.datamodel.impl;

import io.github.mzmine.datamodel.IMSRawDataFile;
import io.github.mzmine.datamodel.MassList;
import io.github.mzmine.datamodel.MassSpectrum;
import io.github.mzmine.datamodel.MergedMsMsSpectrum;
import io.github.mzmine.datamodel.MobilityScan;
import io.github.mzmine.datamodel.Scan;
import io.github.mzmine.datamodel.impl.masslist.SimpleMassList;
import io.github.mzmine.datamodel.msms.MsMsInfo;
import io.github.mzmine.modules.io.projectload.version_3_0.CONST;
import io.github.mzmine.util.MemoryMapStorage;
import io.github.mzmine.util.ParsingUtils;
import io.github.mzmine.util.maths.CenterFunction;
import io.github.mzmine.util.scans.ScanUtils;
import io.github.mzmine.util.scans.SpectraMerging;
import io.github.mzmine.util.scans.SpectraMerging.IntensityMergingType;
import java.util.List;
import java.util.Objects;
import java.util.logging.Logger;
import javax.xml.stream.XMLStreamException;
import javax.xml.stream.XMLStreamReader;
import javax.xml.stream.XMLStreamWriter;
import javax.xml.stream.events.XMLEvent;
import org.jetbrains.annotations.NotNull;
import org.jetbrains.annotations.Nullable;

/**
 * Represents a merged spectrum from scans of the same raw data file. If a merged spectrum across
 * multiple raw data files is needed, implementations have to check for compatibility.
 * {@link SimpleMergedMsMsSpectrum#getScanNumber()} will return -1 to represent the artificial state
 * of this spectrum.
 *
 * @author https://github.com/SteffenHeu
 */
public class SimpleMergedMsMsSpectrum extends SimpleMergedMassSpectrum implements
    MergedMsMsSpectrum {

  public static final String XML_SCAN_TYPE = "simplemergedmsmsspectrum";

  private static final Logger logger = Logger.getLogger(SimpleMergedMsMsSpectrum.class.getName());

  protected MsMsInfo msMsInfo;

  public SimpleMergedMsMsSpectrum(@Nullable MemoryMapStorage storage, @NotNull double[] mzValues,
      @NotNull double[] intensityValues, MsMsInfo info, int msLevel,
      @NotNull List<? extends MassSpectrum> sourceSpectra,
      @NotNull SpectraMerging.IntensityMergingType intensityMergingType,
      @NotNull CenterFunction centerFunction) {
    super(storage, mzValues, intensityValues, msLevel, sourceSpectra, intensityMergingType,
        centerFunction);

    msMsInfo = info;
    this.scanDefinition = ScanUtils.scanToString(this, true);
  }

  @Override
  public float getCollisionEnergy() {
    return msMsInfo != null ? Objects.requireNonNullElse(msMsInfo.getActivationEnergy(), 0f) : 0f;
  }

  @Override
  public @Nullable MsMsInfo getMsMsInfo() {
    return msMsInfo;
  }

  public static SimpleMergedMsMsSpectrum loadFromXML(XMLStreamReader reader, IMSRawDataFile file)
      throws XMLStreamException {
    if (!reader.isStartElement() || !reader.getLocalName().equals(Scan.XML_SCAN_ELEMENT)
        || !reader.getAttributeValue(null, Scan.XML_SCAN_TYPE_ATTR).equals(XML_SCAN_TYPE)) {
      throw new IllegalStateException("Wrong scan type.");
    }

    final int mslevel = Integer.parseInt(reader.getAttributeValue(null, CONST.XML_MSLEVEL_ATTR));
    final IntensityMergingType type = IntensityMergingType.valueOf(
        reader.getAttributeValue(null, CONST.XML_INTENSITY_MERGE_TYPE_ATTR));
    assert file.getName().equals(reader.getAttributeValue(null, CONST.XML_RAW_FILE_ELEMENT));

    double[] mzs = null;
    double[] intensties = null;
    List<MobilityScan> scans = null;
    MsMsInfo info = null;
    MassList ml = null; // only saved if its not a ScanPointerMassList

    while (reader.hasNext()) {
      int next = reader.next();
      if (next == XMLEvent.END_ELEMENT && reader.getLocalName().equals(Scan.XML_SCAN_ELEMENT)) {
        break;
      }
      if (next != XMLEvent.START_ELEMENT) {
        continue;
      }
      switch (reader.getLocalName()) {
        case CONST.XML_MZ_VALUES_ELEMENT ->
            mzs = ParsingUtils.stringToDoubleArray(reader.getElementText());
        case CONST.XML_INTENSITY_VALUES_ELEMENT ->
            intensties = ParsingUtils.stringToDoubleArray(reader.getElementText());
        case CONST.XML_SCAN_LIST_ELEMENT ->
            scans = ParsingUtils.stringToMobilityScanList(reader.getElementText(), file);
        // the file has already been determined before
        case MsMsInfo.XML_ELEMENT -> info = MsMsInfo.loadFromXML(reader, file, List.of(file));
        case SimpleMassList.XML_ELEMENT ->
<<<<<<< HEAD
            ml = SimpleMassList.loadFromXML(reader, file.getMemoryMapStorage());
=======
            SimpleMassList.loadFromXML(reader, file.getMemoryMapStorage());
>>>>>>> b92c6a96
      }
    }

    assert mzs != null && intensties != null && scans != null;
    final SimpleMergedMsMsSpectrum scan = new SimpleMergedMsMsSpectrum(file.getMemoryMapStorage(),
        mzs, intensties, info, mslevel, scans, type, SpectraMerging.DEFAULT_CENTER_FUNCTION);

    if (ml != null) {
      scan.addMassList(ml);
    }

    return scan;
  }

  @Override
  public void saveToXML(XMLStreamWriter writer) throws XMLStreamException {
    writer.writeStartElement(Scan.XML_SCAN_ELEMENT);
    writer.writeAttribute(Scan.XML_SCAN_TYPE_ATTR, SimpleMergedMsMsSpectrum.XML_SCAN_TYPE);

    writer.writeAttribute(CONST.XML_MSLEVEL_ATTR, String.valueOf(getMSLevel()));
    writer.writeAttribute(CONST.XML_CE_ATTR, String.valueOf(getCollisionEnergy()));
    writer.writeAttribute(CONST.XML_INTENSITY_MERGE_TYPE_ATTR, getMergingType().name());
    writer.writeAttribute(CONST.XML_RAW_FILE_ELEMENT, getDataFile().getName());

    if (msMsInfo != null) {
      msMsInfo.writeToXML(writer);
    }

    writer.writeStartElement(CONST.XML_MZ_VALUES_ELEMENT);
    writer.writeCharacters(ParsingUtils.doubleBufferToString(getMzValues()));
    writer.writeEndElement();

    writer.writeStartElement(CONST.XML_INTENSITY_VALUES_ELEMENT);
    writer.writeCharacters(ParsingUtils.doubleBufferToString(getIntensityValues()));
    writer.writeEndElement();

    List<MobilityScan> mobilityScans = getSourceSpectra().stream()
        .<MobilityScan>mapMulti((s, c) -> {
          if (s instanceof MobilityScan) {
            c.accept((MobilityScan) s);
          }
        }).toList();

    writer.writeStartElement(CONST.XML_SCAN_LIST_ELEMENT);
    writer.writeCharacters(ParsingUtils.mobilityScanListToString(mobilityScans));
    writer.writeEndElement();

    if (massList instanceof SimpleMassList) {
      ((SimpleMassList) massList).saveToXML(writer);
    }

    writer.writeEndElement();
  }
}<|MERGE_RESOLUTION|>--- conflicted
+++ resolved
@@ -125,11 +125,7 @@
         // the file has already been determined before
         case MsMsInfo.XML_ELEMENT -> info = MsMsInfo.loadFromXML(reader, file, List.of(file));
         case SimpleMassList.XML_ELEMENT ->
-<<<<<<< HEAD
-            ml = SimpleMassList.loadFromXML(reader, file.getMemoryMapStorage());
-=======
             SimpleMassList.loadFromXML(reader, file.getMemoryMapStorage());
->>>>>>> b92c6a96
       }
     }
 
