<?xml version="1.0" encoding="UTF-8"?>

<?import io.github.mzmine.util.javafx.WindowsMenu?>
<?import javafx.scene.control.Menu?>
<?import javafx.scene.control.MenuBar?>
<?import javafx.scene.control.MenuItem?>
<?import javafx.scene.control.SeparatorMenuItem?>
<?import javafx.scene.input.KeyCodeCombination?>
<MenuBar useSystemMenuBar="true"
  xmlns="http://javafx.com/javafx/8" xmlns:fx="http://javafx.com/fxml/1"
  fx:controller="io.github.mzmine.gui.mainwindow.MainMenuController">


  <!-- PROJECT -->
  <Menu text="Project">
    <Menu fx:id="recentProjectsMenu" text="Open recent project..."
      onShowing="#fillRecentProjects" />
    <MenuItem text="Open project" onAction="#runModule"
      userData="io.github.mzmine.modules.io.projectload.ProjectLoadModule">
      <accelerator>
        <KeyCodeCombination alt="UP" code="O"
          control="DOWN" meta="UP" shift="UP" shortcut="UP" />
      </accelerator>
    </MenuItem>
    <MenuItem text="Save project" onAction="#runModule"
      userData="io.github.mzmine.modules.io.projectsave.ProjectSaveModule">
      <accelerator>
        <KeyCodeCombination alt="UP" code="S"
          control="DOWN" meta="UP" shift="UP" shortcut="UP" />
      </accelerator>
    </MenuItem>
    <MenuItem text="Save project as" onAction="#runModule"
      userData="io.github.mzmine.modules.io.projectsave.ProjectSaveAsModule">
      <accelerator>
        <KeyCodeCombination alt="DOWN" code="S"
          control="DOWN" meta="UP" shift="UP" shortcut="UP" />
      </accelerator>
    </MenuItem>
    <MenuItem text="Close project" onAction="#closeProject">
      <accelerator>
        <KeyCodeCombination alt="UP" code="W"
          control="DOWN" meta="UP" shift="UP" shortcut="UP" />
      </accelerator>
    </MenuItem>

    <SeparatorMenuItem />
    <MenuItem text="Batch mode" onAction="#runModule"
      userData="io.github.mzmine.modules.batchmode.BatchModeModule" />

    <SeparatorMenuItem />
    <MenuItem text="Set sample parameters"
      onAction="#setSampleParams" />

    <SeparatorMenuItem />
    <MenuItem text="Set preferences" onAction="#setPreferences" />

    <SeparatorMenuItem />
    <MenuItem text="Save MZmine parameters" onAction="#runModule"
      userData="" />
    <MenuItem text="Load MZmine parameters" onAction="#runModule"
      userData="" />

    <SeparatorMenuItem />
    <MenuItem text="Export audit log" onAction="#runModule"
      userData="io.github.mzmine.modules.auditlogexport.AuditLogExportModule" />

    <SeparatorMenuItem />
    <MenuItem text="Exit" onAction="#exitApplication" />
  </Menu>


  <!-- RAW DATA METHODS -->
  <Menu text="Raw data methods">
    <MenuItem text="Raw data import" onAction="#runModule"
      userData="io.github.mzmine.modules.io.rawdataimport.RawDataImportModule">
      <accelerator>
        <KeyCodeCombination alt="UP" code="I"
          control="DOWN" meta="UP" shift="UP" shortcut="UP" />
      </accelerator>
    </MenuItem>
    <MenuItem text="Raw data import (folder)" onAction="#runModule"
      userData="io.github.mzmine.modules.io.rawdataimport.RawDataImportFolderModule"/>

<<<<<<< HEAD
		<Menu text="Raw data export">
			<MenuItem text="mzML"
				onAction="#runModule"
				userData="io.github.mzmine.modules.io.rawdataexport.RawDataExportModule" />
			<MenuItem text="netCDF"
				onAction="#runModule"
				userData="io.github.mzmine.modules.io.netcdfexport.NetCDFExportModule" />
			<MenuItem text="Export scans mgf, txt, msp and mzML"
				onAction="#runModule"
				userData="io.github.mzmine.modules.io.exportscans.ExportScansFromRawFilesModule" />
			<MenuItem text="Extract scans to CSV file"
				onAction="#runModule"
				userData="io.github.mzmine.modules.io.exportscans.ExportScansModule" />
		</Menu>
		<MenuItem text="Merge raw data files" onAction="#runModule"
			userData="io.github.mzmine.modules.dataprocessing.filter_merge.RawFileMergeModule" />
		<Menu text="Raw data filtering">
			<MenuItem text="Scan by scan filtering"
				onAction="#runModule"
				userData="io.github.mzmine.modules.dataprocessing.filter_scanfilters.ScanFiltersModule" />
			<MenuItem text="Crop filter" onAction="#runModule"
				userData="io.github.mzmine.modules.dataprocessing.filter_cropfilter.CropFilterModule" />
			<MenuItem text="Baseline correction" onAction="#runModule"
				userData="io.github.mzmine.modules.dataprocessing.filter_baselinecorrection.BaselineCorrectionModule" />
			<MenuItem text="Align scans (MS1)" onAction="#runModule"
				userData="io.github.mzmine.modules.dataprocessing.filter_alignscans.AlignScansModule" />
			<MenuItem text="Scan smoothing (MS1)" onAction="#runModule"
				userData="io.github.mzmine.modules.dataprocessing.filter_scansmoothing.ScanSmoothingModule" />
		</Menu>

		<Menu text="Mass detection">
			<MenuItem text="Mass detection" onAction="#runModule"
				userData="io.github.mzmine.modules.dataprocessing.featdet_massdetection.MassDetectionModule" />
			<MenuItem onAction="#runModule"
				text="FTMS shoulder peak filter"
				userData="io.github.mzmine.modules.dataprocessing.featdet_shoulderpeaksfilter.ShoulderPeaksFilterModule" />
			<MenuItem onAction="#runModule"
				text="Mass calibration"
				userData="io.github.mzmine.modules.dataprocessing.featdet_masscalibration.MassCalibrationModule" />
		</Menu>
=======
    <Menu text="Raw data export">
      <MenuItem text="Export raw data file to mzML"
        onAction="#runModule"
        userData="io.github.mzmine.modules.io.rawdataexport.RawDataExportModule" />
      <MenuItem text="Export scans mgf, txt, msp and mzML"
        onAction="#runModule"
        userData="io.github.mzmine.modules.io.exportscans.ExportScansFromRawFilesModule" />
      <MenuItem text="Extract scans to CSV file"
        onAction="#runModule"
        userData="io.github.mzmine.modules.io.exportscans.ExportScansModule" />
    </Menu>
    <MenuItem text="Merge raw data files" onAction="#runModule"
      userData="io.github.mzmine.modules.dataprocessing.filter_merge.RawFileMergeModule" />
    <Menu text="Raw data filtering">
      <MenuItem text="Scan by scan filtering"
        onAction="#runModule"
        userData="io.github.mzmine.modules.dataprocessing.filter_scanfilters.ScanFiltersModule" />
      <MenuItem text="Crop filter" onAction="#runModule"
        userData="io.github.mzmine.modules.dataprocessing.filter_cropfilter.CropFilterModule" />
      <MenuItem text="Baseline correction" onAction="#runModule"
        userData="io.github.mzmine.modules.dataprocessing.filter_baselinecorrection.BaselineCorrectionModule" />
      <MenuItem text="Align scans (MS1)" onAction="#runModule"
        userData="io.github.mzmine.modules.dataprocessing.filter_alignscans.AlignScansModule" />
      <MenuItem text="Scan smoothing (MS1)" onAction="#runModule"
        userData="io.github.mzmine.modules.dataprocessing.filter_scansmoothing.ScanSmoothingModule" />
    </Menu>

    <Menu text="Mass detection">
      <MenuItem text="Mass detection" onAction="#runModule"
        userData="io.github.mzmine.modules.dataprocessing.featdet_massdetection.MassDetectionModule" />
      <MenuItem onAction="#runModule"
        text="FTMS shoulder peak filter"
        userData="io.github.mzmine.modules.dataprocessing.featdet_shoulderpeaksfilter.ShoulderPeaksFilterModule" />
      <MenuItem onAction="#runModule"
        text="Mass calibration"
        userData="io.github.mzmine.modules.dataprocessing.featdet_masscalibration.MassCalibrationModule" />
    </Menu>
>>>>>>> 74ed37ba

    <Menu text="Mobilogram detection">
      <MenuItem text="Mobilogram builder" onAction="#runModule"
        userData="io.github.mzmine.modules.dataprocessing.featdet_mobilogrambuilder.MobilogramBuilderModule"/>
      <MenuItem onAction="#runModule" text="Mobilogram smoothing"
        userData="io.github.mzmine.modules.dataprocessing.featdet_mobilogramsmoothing.MobilogramSmootherModule"/>
    </Menu>

  </Menu>


  <!-- FEATURE LIST METHODS -->
  <Menu text="Feature list methods">
    <Menu text="Import feature list">
      <MenuItem text="mzTab" onAction="#runModule"
        userData="io.github.mzmine.modules.io.mztabimport.MzTabImportModule" />
      <MenuItem text="mzTab-m" onAction="#runModule"
        userData="io.github.mzmine.modules.io.mztabmimport.MZTabmImportModule" />
      <MenuItem text="csv" onAction="#runModule"
        userData="io.github.mzmine.modules.io.csvimport.CsvImportModule" />
    </Menu>

    <Menu text="Export feature list">
      <MenuItem text="CSV" onAction="#runModule"
        userData="io.github.mzmine.modules.io.csvexport.CSVExportModule" />
      <MenuItem text="MetaboAnalyst" onAction="#runModule"
        userData="io.github.mzmine.modules.io.metaboanalystexport.MetaboAnalystExportModule" />
      <MenuItem text="mzTab" onAction="#runModule"
        userData="io.github.mzmine.modules.io.mztabexport.MzTabExportModule" />
      <MenuItem text="mzTab-m" onAction="#runModule"
        userData="io.github.mzmine.modules.io.mztabmexport.MZTabmExportModule" />
      <MenuItem text="SQL Database" onAction="#runModule"
        userData="io.github.mzmine.modules.io.sqlexport.SQLExportModule" />
      <MenuItem text="MSP file (ADAP)" onAction="#runModule"
        userData="io.github.mzmine.modules.io.adapmspexport.AdapMspExportModule" />
      <MenuItem text="MGF file (ADAP)" onAction="#runModule"
        userData="io.github.mzmine.modules.io.adapmgfexport.AdapMgfExportModule" />
      <MenuItem text="GNPS - feature based molecular networking"
        onAction="#runModule"
        userData="io.github.mzmine.modules.io.gnpsexport.fbmn.GnpsFbmnExportAndSubmitModule" />
      <MenuItem text="GNPS-GC-MS (with ADAP)"
        onAction="#runModule"
        userData="io.github.mzmine.modules.io.gnpsexport.gc.GnpsGcExportAndSubmitModule" />
      <MenuItem text="SIRIUS / CSI-FingerID" onAction="#runModule"
        userData="io.github.mzmine.modules.io.siriusexport.SiriusExportModule" />
    </Menu>

    <Menu text="Feature detection">
      <Menu text="MS1">
        <MenuItem onAction="#runModule"
          text="ADAP chromatogram builder"
          userData="io.github.mzmine.modules.dataprocessing.featdet_adapchromatogrambuilder.ModularADAPChromatogramBuilderModule" />
        <MenuItem text="Chromatogram deconvolution"
          onAction="#runModule"
          userData="io.github.mzmine.modules.dataprocessing.featdet_chromatogramdeconvolution.DeconvolutionModule" />
        <MenuItem text="Chromatogram smoothing"
          onAction="#runModule"
          userData="io.github.mzmine.modules.dataprocessing.featdet_smoothing.SmoothingModule" />
        <MenuItem text="GridMass" onAction="#runModule"
          userData="io.github.mzmine.modules.dataprocessing.featdet_gridmass.GridMassModule" />
        <MenuItem onAction="#runModule"
          text="Targeted feature detection"
          userData="io.github.mzmine.modules.dataprocessing.featdet_targeted.TargetedFeatureDetectionModule" />
      </Menu>
      <Menu text="Imaging">
        <MenuItem onAction="#runModule"
          text="Image builder"
          userData="io.github.mzmine.modules.dataprocessing.featdet_imagebuilder.ImageBuilderModule"/>
      </Menu>
      <Menu text="Ion Mobility">
        <MenuItem onAction="#runModule"
          text="Ion mobility trace builder"
          userData="io.github.mzmine.modules.dataprocessing.featdet_ionmobilitytracebuilder.IonMobilityTraceBuilderModule"/>
      </Menu>
      <Menu text="MSn">
        <MenuItem onAction="#runModule"
          text="MSn feature list builder"
          userData="io.github.mzmine.modules.dataprocessing.featdet_msn.MsnFeatureDetectionModule" />
      </Menu>
      <Menu text="SRM">
        <MenuItem onAction="#runModule"
          text="SRM feature list builder (TODO)" userData="TODO" />
      </Menu>
    </Menu>

    <Menu text="Spectral deconvolution">
      <MenuItem text="Hierarchical clustering"
        onAction="#runModule"
        userData="io.github.mzmine.modules.dataprocessing.adap_hierarchicalclustering.ADAPHierarchicalClusteringModule" />
      <MenuItem text="Multivariate curve resolution"
        onAction="#runModule"
        userData="io.github.mzmine.modules.dataprocessing.adap_mcr.ADAPMultivariateCurveResolutionModule" />
    </Menu>

    <Menu text="Isotopes">
      <MenuItem text="Isotope grouper" onAction="#runModule"
        userData="io.github.mzmine.modules.dataprocessing.filter_isotopegrouper.IsotopeGrouperModule" />
      <MenuItem text="Isotope peak scanner" onAction="#runModule"
        userData="io.github.mzmine.modules.dataprocessing.id_isotopepeakscanner.IsotopePeakScannerModule" />
    </Menu>

    <Menu text="Feature list filtering">
      <MenuItem text="Duplicate feature filter"
        onAction="#runModule"
        userData="io.github.mzmine.modules.dataprocessing.filter_duplicatefilter.DuplicateFilterModule" />
      <MenuItem text="Feature list rows filter"
        onAction="#runModule"
        userData="io.github.mzmine.modules.dataprocessing.filter_rowsfilter.RowsFilterModule" />
      <MenuItem text="Feature filter" onAction="#runModule"
        userData="io.github.mzmine.modules.dataprocessing.filter_featurefilter.FeatureFilterModule" />
      <MenuItem text="Peak comparison rows filter"
        onAction="#runModule"
        userData="io.github.mzmine.modules.dataprocessing.filter_peakcomparisonrowfilter.PeakComparisonRowFilterModule" />
      <MenuItem text="Clear feature list annotations"
        onAction="#runModule"
        userData="io.github.mzmine.modules.dataprocessing.filter_clearannotations.FeatureListClearAnnotationsModule" />
      <MenuItem text="Neutral loss filter" onAction="#runModule"
        userData="io.github.mzmine.modules.dataprocessing.filter_neutralloss.NeutralLossFilterModule" />
    </Menu>

    <Menu text="Alignment">
      <MenuItem text="Join aligner" onAction="#runModule"
        userData="io.github.mzmine.modules.dataprocessing.align_join.JoinAlignerModule" />
      <MenuItem text="RANSAC aligner" onAction="#runModule"
        userData="io.github.mzmine.modules.dataprocessing.align_ransac.RansacAlignerModule" />
      <MenuItem text="Hierarchical aligner (GC)"
        onAction="#runModule"
        userData="io.github.mzmine.modules.dataprocessing.align_hierarchical.HierarAlignerGcModule" />
      <MenuItem text="ADAP aligner (GC)" onAction="#runModule"
        userData="io.github.mzmine.modules.dataprocessing.align_adap3.ADAP3AlignerModule" />
    </Menu>

    <Menu text="Gap filling">
      <MenuItem text="Peak finder" onAction="#runModule"
        userData="io.github.mzmine.modules.dataprocessing.gapfill_peakfinder.multithreaded.MultiThreadPeakFinderModule" />
      <MenuItem text="Same RT and m/z range gap filler"
        onAction="#runModule"
        userData="io.github.mzmine.modules.dataprocessing.gapfill_samerange.SameRangeGapFillerModule" />
    </Menu>

    <Menu text="Normalization">
      <MenuItem text="Retention time calibration"
        onAction="#runModule"
        userData="io.github.mzmine.modules.dataprocessing.norm_rtcalibration.RTCalibrationModule" />
      <MenuItem text="Linear normalizer" onAction="#runModule"
        userData="io.github.mzmine.modules.dataprocessing.norm_linear.LinearNormalizerModule" />
      <MenuItem text="Standard compound normalizer"
        onAction="#runModule"
        userData="io.github.mzmine.modules.dataprocessing.norm_standardcompound.StandardCompoundNormalizerModule" />
    </Menu>

    <Menu text="Identification">
      <Menu text="Search precursor mass">
        <MenuItem text="Local compound database (CSV) search"
          onAction="#runModule"
          userData="io.github.mzmine.modules.dataprocessing.id_localcsvsearch.LocalCSVDatabaseSearchModule" />
        <MenuItem text="Online compound database search"
          onAction="#runModule"
          userData="io.github.mzmine.modules.dataprocessing.id_onlinecompounddb.OnlineDBSearchModule" />
        <MenuItem
          text="Precursor search in local spectral database"
          onAction="#runModule"
          userData="io.github.mzmine.modules.dataprocessing.id_precursordbsearch.PrecursorDBSearchModule" />
      </Menu>

      <Menu text="Search spectra">
        <MenuItem text="Local spectral database search"
          onAction="#runModule"
          userData="io.github.mzmine.modules.dataprocessing.id_spectraldbsearch.LocalSpectralDBSearchModule" />
        <MenuItem text="NIST MS search" onAction="#runModule"
          userData="io.github.mzmine.modules.dataprocessing.id_nist.NistMsSearchModule" />
        <MenuItem text="Chemical formula prediction"
          onAction="#runModule"
          userData="io.github.mzmine.modules.dataprocessing.id_formulapredictionfeaturelist.FormulaPredictionFeatureListModule" />
        <MenuItem text="Lipid search" onAction="#runModule"
          userData="io.github.mzmine.modules.dataprocessing.id_lipididentification.LipidSearchModule" />
        <MenuItem text="MS2 similarity search"
          onAction="#runModule"
          userData="io.github.mzmine.modules.dataprocessing.id_ms2search.Ms2SearchModule" />
        <MenuItem text="SIRIUS / CSI-FingerID"
          onAction="#runModule"
          userData="io.github.mzmine.modules.dataprocessing.id_sirius.SiriusIdentificationModule" />
      </Menu>

      <Menu text="Search related peaks">
        <MenuItem text="CAMERA search" onAction="#runModule"
          userData="io.github.mzmine.modules.dataprocessing.id_camera.CameraSearchModule" />
        <MenuItem text="Adduct search" onAction="#runModule"
          userData="io.github.mzmine.modules.dataprocessing.id_adductsearch.AdductSearchModule" />
        <MenuItem text="Fragment search" onAction="#runModule"
          userData="io.github.mzmine.modules.dataprocessing.id_fragmentsearch.FragmentSearchModule" />
        <MenuItem text="Complex search" onAction="#runModule"
          userData="io.github.mzmine.modules.dataprocessing.id_complexsearch.ComplexSearchModule" />
        <MenuItem text="CliqueMS group" onAction="#runModule"
          userData="io.github.mzmine.modules.dataprocessing.id_cliquems.CliqueMSModule" />
      </Menu>

    </Menu>

    <Menu text="Data analysis">
      <Menu text="Bubble plots">
        <MenuItem text="Coefficient of variation (CV) plot"
          onAction="#runModule"
          userData="io.github.mzmine.modules.dataanalysis.bubbleplots.cvplot.CVPlotModule" />
        <MenuItem text="Logratio plot" onAction="#runModule"
          userData="io.github.mzmine.modules.dataanalysis.bubbleplots.logratioplot.LogratioPlotModule" />
      </Menu>
      <Menu text="Dimensionality reduction">
        <MenuItem text="Principal component analysis (PCA)"
          onAction="#runModule"
          userData="io.github.mzmine.modules.dataanalysis.projectionplots.PCAPlotModule" />
        <MenuItem text="Curvilinear distance analysis (CDA)"
          onAction="#runModule"
          userData="io.github.mzmine.modules.dataanalysis.projectionplots.CDAPlotModule" />
        <MenuItem text="Sammon's projection" onAction="#runModule"
          userData="io.github.mzmine.modules.dataanalysis.projectionplots.SammonsPlotModule" />
      </Menu>
      <MenuItem text="Clustering" onAction="#runModule"
        userData="io.github.mzmine.modules.dataanalysis.clustering.ClusteringModule" />
      <MenuItem text="Heat map plot" onAction="#runModule"
        userData="io.github.mzmine.modules.dataanalysis.heatmaps.HeatMapModule" />
      <MenuItem text="One-way ANOVA" onAction="#runModule"
        userData="io.github.mzmine.modules.dataanalysis.anova.AnovaModule" />
    </Menu>
  </Menu>

  <!-- VISUALIZATION -->
  <Menu text="Visualization">
    <MenuItem text="MS spectrum" onAction="#runModule"
      userData="io.github.mzmine.modules.visualization.spectra.simplespectra.SpectraVisualizerModule" />
    <MenuItem text="IMS data viewer" onAction="#runModule"
      userData="io.github.mzmine.modules.visualization.rawdataoverviewims.IMSRawDataOverviewModule" />
    <MenuItem text="Chromatogram plot" onAction="#runModule"
      userData="io.github.mzmine.modules.visualization.chromatogram.ChromatogramVisualizerModule" />
    <MenuItem text="Image viewer" onAction="#runModule"
      userData="io.github.mzmine.modules.visualization.image.ImageVisualizerModule" />
    <MenuItem text="2D plot" onAction="#runModule"
      userData="io.github.mzmine.modules.visualization.twod.TwoDVisualizerModule" />
    <MenuItem text="3D plot" onAction="#runModule"
      userData="io.github.mzmine.modules.visualization.fx3d.Fx3DVisualizerModule" />
    <MenuItem text="MS/MS plot" onAction="#runModule"
      userData="io.github.mzmine.modules.visualization.msms.MsMsVisualizerModule" />
    <MenuItem text="Neutral loss plot" onAction="#runModule"
      userData="io.github.mzmine.modules.visualization.neutralloss.NeutralLossVisualizerModule" />
    <MenuItem text="Combined module" onAction="#runModule"
      userData="io.github.mzmine.modules.visualization.combinedmodule.CombinedModule" />
    <MenuItem text="m/z scan histogram" onAction="#runModule"
      userData="io.github.mzmine.modules.visualization.mzhistogram.MZDistributionHistoModule" />
    <MenuItem text="Diagnostic fragmentation filtering"
      onAction="#runModule"
      userData="io.github.mzmine.modules.visualization.productionfilter.ProductIonFilterVisualizerModule" />
    <MenuItem text="Raw data overview" onAction="#runModule"
      userData="io.github.mzmine.modules.visualization.rawdataoverview.RawDataOverviewModule" />


    <SeparatorMenuItem />
    <MenuItem text="Scatter plot" onAction="#runModule"
      userData="io.github.mzmine.modules.visualization.scatterplot.ScatterPlotVisualizerModule" />
    <MenuItem text="Histogram plot" onAction="#runModule"
      userData="io.github.mzmine.modules.visualization.histogram.HistogramVisualizerModule" />
    <MenuItem text="Feature intensity plot" onAction="#runModule"
      userData="io.github.mzmine.modules.visualization.intensityplot.IntensityPlotModule" />
    <MenuItem text="Kendrick mass plot" onAction="#runModule"
      userData="io.github.mzmine.modules.visualization.kendrickmassplot.KendrickMassPlotModule" />
    <MenuItem text="Van Krevelen diagram" onAction="#runModule"
      userData="io.github.mzmine.modules.visualization.vankrevelendiagram.VanKrevelenDiagramModule" />
  </Menu>

  <!-- TOOLS -->
  <Menu text="Tools">
    <MenuItem text="Isotope pattern preview"
      onAction="#runModule"
      userData="io.github.mzmine.modules.tools.isotopepatternpreview.IsotopePatternPreviewModule" />
    <MenuItem text="Kovats index extraction"
      onAction="#runModule"
      userData="io.github.mzmine.modules.tools.kovats.KovatsIndexExtractionModule" />
    <MenuItem text="Calculate quality parameters"
      onAction="#runModule"
      userData="io.github.mzmine.modules.tools.qualityparameters.QualityParametersModule" />
  </Menu>


  <!-- WINDOWS -->
  <WindowsMenu />

  <!-- HELP -->
  <Menu text="Help">
    <MenuItem text="About MZmine" onAction="#showAbout" />
    <MenuItem text="Tutorials" onAction="#openLink"
      userData="http://mzmine.github.io/documentation.html" />
    <MenuItem text="Support" onAction="#openLink"
      userData="http://mzmine.github.io/support.html" />
    <SeparatorMenuItem />
    <MenuItem text="Check for updates" onAction="#versionCheck" />
    <SeparatorMenuItem />
    <MenuItem text="Show log file" onAction="#handleShowLogFile" />
    <MenuItem text="Report a problem" onAction="#openLink"
      userData="https://github.com/mzmine/mzmine3/issues" />

  </Menu>

</MenuBar>
<|MERGE_RESOLUTION|>--- conflicted
+++ resolved
@@ -81,52 +81,13 @@
     <MenuItem text="Raw data import (folder)" onAction="#runModule"
       userData="io.github.mzmine.modules.io.rawdataimport.RawDataImportFolderModule"/>
 
-<<<<<<< HEAD
-		<Menu text="Raw data export">
-			<MenuItem text="mzML"
+    <Menu text="Raw data export">
+	  <MenuItem text="mzML"
 				onAction="#runModule"
 				userData="io.github.mzmine.modules.io.rawdataexport.RawDataExportModule" />
-			<MenuItem text="netCDF"
+      <MenuItem text="netCDF"
 				onAction="#runModule"
 				userData="io.github.mzmine.modules.io.netcdfexport.NetCDFExportModule" />
-			<MenuItem text="Export scans mgf, txt, msp and mzML"
-				onAction="#runModule"
-				userData="io.github.mzmine.modules.io.exportscans.ExportScansFromRawFilesModule" />
-			<MenuItem text="Extract scans to CSV file"
-				onAction="#runModule"
-				userData="io.github.mzmine.modules.io.exportscans.ExportScansModule" />
-		</Menu>
-		<MenuItem text="Merge raw data files" onAction="#runModule"
-			userData="io.github.mzmine.modules.dataprocessing.filter_merge.RawFileMergeModule" />
-		<Menu text="Raw data filtering">
-			<MenuItem text="Scan by scan filtering"
-				onAction="#runModule"
-				userData="io.github.mzmine.modules.dataprocessing.filter_scanfilters.ScanFiltersModule" />
-			<MenuItem text="Crop filter" onAction="#runModule"
-				userData="io.github.mzmine.modules.dataprocessing.filter_cropfilter.CropFilterModule" />
-			<MenuItem text="Baseline correction" onAction="#runModule"
-				userData="io.github.mzmine.modules.dataprocessing.filter_baselinecorrection.BaselineCorrectionModule" />
-			<MenuItem text="Align scans (MS1)" onAction="#runModule"
-				userData="io.github.mzmine.modules.dataprocessing.filter_alignscans.AlignScansModule" />
-			<MenuItem text="Scan smoothing (MS1)" onAction="#runModule"
-				userData="io.github.mzmine.modules.dataprocessing.filter_scansmoothing.ScanSmoothingModule" />
-		</Menu>
-
-		<Menu text="Mass detection">
-			<MenuItem text="Mass detection" onAction="#runModule"
-				userData="io.github.mzmine.modules.dataprocessing.featdet_massdetection.MassDetectionModule" />
-			<MenuItem onAction="#runModule"
-				text="FTMS shoulder peak filter"
-				userData="io.github.mzmine.modules.dataprocessing.featdet_shoulderpeaksfilter.ShoulderPeaksFilterModule" />
-			<MenuItem onAction="#runModule"
-				text="Mass calibration"
-				userData="io.github.mzmine.modules.dataprocessing.featdet_masscalibration.MassCalibrationModule" />
-		</Menu>
-=======
-    <Menu text="Raw data export">
-      <MenuItem text="Export raw data file to mzML"
-        onAction="#runModule"
-        userData="io.github.mzmine.modules.io.rawdataexport.RawDataExportModule" />
       <MenuItem text="Export scans mgf, txt, msp and mzML"
         onAction="#runModule"
         userData="io.github.mzmine.modules.io.exportscans.ExportScansFromRawFilesModule" />
@@ -160,7 +121,6 @@
         text="Mass calibration"
         userData="io.github.mzmine.modules.dataprocessing.featdet_masscalibration.MassCalibrationModule" />
     </Menu>
->>>>>>> 74ed37ba
 
     <Menu text="Mobilogram detection">
       <MenuItem text="Mobilogram builder" onAction="#runModule"
