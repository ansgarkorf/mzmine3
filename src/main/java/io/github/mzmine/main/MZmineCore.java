/*
 * Copyright 2006-2020 The MZmine Development Team
 *
 * This file is part of MZmine.
 *
 * MZmine is free software; you can redistribute it and/or modify it under the terms of the GNU
 * General Public License as published by the Free Software Foundation; either version 2 of the
 * License, or (at your option) any later version.
 *
 * MZmine is distributed in the hope that it will be useful, but WITHOUT ANY WARRANTY; without even
 * the implied warranty of MERCHANTABILITY or FITNESS FOR A PARTICULAR PURPOSE. See the GNU General
 * Public License for more details.
 *
 * You should have received a copy of the GNU General Public License along with MZmine; if not,
 * write to the Free Software Foundation, Inc., 51 Franklin St, Fifth Floor, Boston, MA 02110-1301
 * USA
 */

package io.github.mzmine.main;

<<<<<<< HEAD
=======
import io.github.mzmine.util.MemoryMapStorage;
import java.io.File;
import java.io.IOException;
import java.io.InputStream;
import java.lang.management.ManagementFactory;
import java.nio.file.Paths;
import java.util.ArrayList;
import java.util.Collection;
import java.util.Collections;
import java.util.Hashtable;
import java.util.List;
import java.util.Locale;
import java.util.Map;
import java.util.Properties;
import java.util.logging.Level;
import java.util.logging.Logger;
import javax.annotation.Nonnull;
import javax.annotation.Nullable;
>>>>>>> 677a7ad4
import io.github.mzmine.datamodel.IMSRawDataFile;
import io.github.mzmine.datamodel.ImagingRawDataFile;
import io.github.mzmine.datamodel.MZmineProject;
import io.github.mzmine.datamodel.RawDataFile;
import io.github.mzmine.gui.Desktop;
import io.github.mzmine.gui.HeadLessDesktop;
import io.github.mzmine.gui.MZmineGUI;
import io.github.mzmine.gui.preferences.MZminePreferences;
import io.github.mzmine.main.impl.MZmineConfigurationImpl;
import io.github.mzmine.modules.MZmineModule;
import io.github.mzmine.modules.MZmineRunnableModule;
import io.github.mzmine.parameters.ParameterSet;
import io.github.mzmine.project.ProjectManager;
import io.github.mzmine.project.impl.IMSRawDataFileImpl;
import io.github.mzmine.project.impl.ImagingRawDataFileImpl;
import io.github.mzmine.project.impl.ProjectManagerImpl;
import io.github.mzmine.project.impl.RawDataFileImpl;
import io.github.mzmine.taskcontrol.Task;
import io.github.mzmine.taskcontrol.TaskController;
import io.github.mzmine.taskcontrol.impl.TaskControllerImpl;
import io.github.mzmine.util.MemoryMapStorage;
import java.io.File;
import java.io.IOException;
import java.io.InputStream;
import java.lang.management.ManagementFactory;
import java.nio.file.Paths;
import java.util.ArrayList;
import java.util.Collection;
import java.util.Hashtable;
import java.util.List;
import java.util.Locale;
import java.util.Map;
import java.util.Properties;
import java.util.logging.Level;
import java.util.logging.Logger;
import javafx.application.Application;
import javax.annotation.Nonnull;
import javax.annotation.Nullable;

/*
 * import io.github.mzmine.modules.batchmode.BatchModeModule;
 */

/**
 * MZmine main class
 */
public final class MZmineCore {

  private static Logger logger = Logger.getLogger(MZmineCore.class.getName());

  private static TaskControllerImpl taskController;
  private static MZmineConfiguration configuration;
  private static Desktop desktop;
  private static ProjectManagerImpl projectManager;
  private static final List<MemoryMapStorage> storageList = Collections.synchronizedList(new ArrayList<>());

  private static Map<Class<?>, MZmineModule> initializedModules =
      new Hashtable<Class<?>, MZmineModule>();

  /**
   * Main method
   */
  public static void main(final String args[]) {
    // In the beginning, set the default locale to English, to avoid
    // problems with conversion of numbers etc. (e.g. decimal separator may
    // be . or , depending on the locale)
    Locale.setDefault(new Locale("en", "US"));

    logger.info("Starting MZmine " + getMZmineVersion());
    /*
     * Dump the MZmine and JVM arguments for debugging purposes
     */
    final String mzmineArgsString = String.join(" ", args);
    final List<String> jvmArgs = ManagementFactory.getRuntimeMXBean().getInputArguments();
    final String jvmArgsString = String.join(" ", jvmArgs);
    final String classPathString = System.getProperty("java.class.path");
    logger.finest("MZmine arguments: " + mzmineArgsString);
    logger.finest("Java VM arguments: " + jvmArgsString);
    logger.finest("Java class path: " + classPathString);

    /*
     * Report current working and temporary directory
     */
    final String cwd = Paths.get(".").toAbsolutePath().normalize().toString();
    logger.finest("Working directory is " + cwd);
    logger.finest("Default temporary directory is " + System.getProperty("java.io.tmpdir"));

    // Remove old temporary files on a new thread
    Thread cleanupThread = new Thread(new TmpFileCleanup()); // check regular temp dir
    cleanupThread.setPriority(Thread.MIN_PRIORITY);
    cleanupThread.start();

    logger.fine("Loading core classes..");

    // Create instance of configuration
    configuration = new MZmineConfigurationImpl();

    // Create instances of core modules
    projectManager = new ProjectManagerImpl();
    taskController = new TaskControllerImpl();

    logger.fine("Initializing core classes..");

    projectManager.initModule();
    taskController.initModule();

    // Load configuration
    if (MZmineConfiguration.CONFIG_FILE.exists() && MZmineConfiguration.CONFIG_FILE.canRead()) {
      try {
        configuration.loadConfiguration(MZmineConfiguration.CONFIG_FILE);
        setTempDirToPreference();
      } catch (Exception e) {
        e.printStackTrace();
      }
    }

    // If we have no arguments, run in GUI mode, otherwise run in batch mode
    if (args.length == 0) {
      try {
        logger.info("Starting MZmine GUI");
        Application.launch(MZmineGUI.class, args);
      } catch (Throwable e) {
        e.printStackTrace();
        logger.log(Level.SEVERE, "Could not initialize GUI", e);
        System.exit(1);
      }

    } else {
      desktop = new HeadLessDesktop();

      // Tracker
      GoogleAnalyticsTracker GAT =
          new GoogleAnalyticsTracker("MZmine Loaded (Headless mode)", "/JAVA/Main/GUI");
      Thread gatThread = new Thread(GAT);
      gatThread.setPriority(Thread.MIN_PRIORITY);
      gatThread.start();

      File batchFile = new File(args[0]);
      if ((!batchFile.exists()) || (!batchFile.canRead())) {
        logger.severe("Cannot read batch file " + batchFile);
        System.exit(1);
      }
      // TODO:
      /*
       * ExitCode exitCode = BatchModeModule.runBatch(projectManager.getCurrentProject(),
       * batchFile); if (exitCode == ExitCode.OK) System.exit(0); else System.exit(1);
       */

    }

  }

  @Nonnull
  public static TaskController getTaskController() {
    return taskController;
  }

  /**
   * May return null during application startup when desktop is not ready yet.
   */
  @Nullable
  public static Desktop getDesktop() {
    return desktop;
  }

  @Nonnull
  public static void setDesktop(Desktop desktop) {
    assert desktop != null;
    MZmineCore.desktop = desktop;
  }

  @Nonnull
  public static ProjectManager getProjectManager() {
    assert projectManager != null;
    return projectManager;
  }

  @Nonnull
  public static MZmineConfiguration getConfiguration() {
    assert configuration != null;
    return configuration;
  }

  /**
   * Returns the instance of a module of given class
   */
  @SuppressWarnings("unchecked")
  public synchronized static <ModuleType extends MZmineModule> ModuleType getModuleInstance(
      Class<ModuleType> moduleClass) {

    ModuleType module = (ModuleType) initializedModules.get(moduleClass);

    if (module == null) {

      try {

        logger.finest("Creating an instance of the module " + moduleClass.getName());

        // Create instance and init module
        module = moduleClass.getDeclaredConstructor().newInstance();

        // Add to the module list
        initializedModules.put(moduleClass, module);

      } catch (Throwable e) {
        logger.log(Level.SEVERE, "Could not start module " + moduleClass, e);
        e.printStackTrace();
        return null;
      }
    }

    return module;
  }

  public static Collection<MZmineModule> getAllModules() {
    return initializedModules.values();
  }

  public static RawDataFile createNewFile(String name, MemoryMapStorage storage)
      throws IOException {
    return new RawDataFileImpl(name, storage);
  }

  public static IMSRawDataFile createNewIMSFile(String name, MemoryMapStorage storage)
      throws IOException {
    return new IMSRawDataFileImpl(name, storage);
  }

  public static ImagingRawDataFile createNewImagingFile(String name, MemoryMapStorage storage)
      throws IOException {
    return new ImagingRawDataFileImpl(name, storage);
  }

  @Nonnull
  public static String getMZmineVersion() {
    try {
      ClassLoader myClassLoader = MZmineCore.class.getClassLoader();
      InputStream inStream = myClassLoader.getResourceAsStream("mzmineversion.properties");
      if (inStream == null) {
        return "0.0";
      }
      Properties properties = new Properties();
      properties.load(inStream);
      String version = properties.getProperty("mzmine.version");
      if ((version == null) || (version.startsWith("$"))) {
        return "0.0";
      }
      return version;
    } catch (Exception e) {
      e.printStackTrace();
      return "0.0";
    }
  }

  public static void runMZmineModule(@Nonnull Class<? extends MZmineRunnableModule> moduleClass,
      @Nonnull ParameterSet parameters) {

    MZmineRunnableModule module = getModuleInstance(moduleClass);

    // Usage Tracker
    GoogleAnalyticsTracker GAT =
        new GoogleAnalyticsTracker(module.getName(), "/JAVA/" + module.getName());
    Thread gatThread = new Thread(GAT);
    gatThread.setPriority(Thread.MIN_PRIORITY);
    gatThread.start();

    // Run the module
    final List<Task> newTasks = new ArrayList<>();
    final MZmineProject currentProject = projectManager.getCurrentProject();
    module.runModule(currentProject, parameters, newTasks);
    taskController.addTasks(newTasks.toArray(new Task[0]));

    // Log module run in audit log
    // AuditLogEntry auditLogEntry = new AuditLogEntry(module, parameters,
    // newTasks);
    // currentProject.logProcessingStep(auditLogEntry);

  }

<<<<<<< HEAD
  private static void setTempDirToPreference() {
    final File tempDir = getConfiguration().getPreferences()
        .getParameter(MZminePreferences.tempDirectory).getValue();
    if(tempDir == null) {
      logger.warning(() -> "Invalid temporary directory.");
      return;
    }

    if(!tempDir.exists()) {
      if(!tempDir.mkdirs()) {
        logger.warning(() -> "Could not create temporary directory " + tempDir.getAbsolutePath());
        return;
      }
    }

    if (tempDir.isDirectory()) {
      System.setProperty("java.io.tmpdir", tempDir.getAbsolutePath());
      logger.finest(() -> "Working temporary directory is " + System.getProperty("java.io.tmpdir"));
      // check the new temp dir for old files.
      Thread cleanupThread2 = new Thread(new TmpFileCleanup());
      cleanupThread2.setPriority(Thread.MIN_PRIORITY);
      cleanupThread2.start();
    }
=======
  public static void registerStorage(MemoryMapStorage storage) {
    storageList.add(storage);
  }

  public static List<MemoryMapStorage> getStorageList() {
    return storageList;
>>>>>>> 677a7ad4
  }
}<|MERGE_RESOLUTION|>--- conflicted
+++ resolved
@@ -18,27 +18,6 @@
 
 package io.github.mzmine.main;
 
-<<<<<<< HEAD
-=======
-import io.github.mzmine.util.MemoryMapStorage;
-import java.io.File;
-import java.io.IOException;
-import java.io.InputStream;
-import java.lang.management.ManagementFactory;
-import java.nio.file.Paths;
-import java.util.ArrayList;
-import java.util.Collection;
-import java.util.Collections;
-import java.util.Hashtable;
-import java.util.List;
-import java.util.Locale;
-import java.util.Map;
-import java.util.Properties;
-import java.util.logging.Level;
-import java.util.logging.Logger;
-import javax.annotation.Nonnull;
-import javax.annotation.Nullable;
->>>>>>> 677a7ad4
 import io.github.mzmine.datamodel.IMSRawDataFile;
 import io.github.mzmine.datamodel.ImagingRawDataFile;
 import io.github.mzmine.datamodel.MZmineProject;
@@ -67,6 +46,7 @@
 import java.nio.file.Paths;
 import java.util.ArrayList;
 import java.util.Collection;
+import java.util.Collections;
 import java.util.Hashtable;
 import java.util.List;
 import java.util.Locale;
@@ -77,10 +57,6 @@
 import javafx.application.Application;
 import javax.annotation.Nonnull;
 import javax.annotation.Nullable;
-
-/*
- * import io.github.mzmine.modules.batchmode.BatchModeModule;
- */
 
 /**
  * MZmine main class
@@ -318,7 +294,6 @@
 
   }
 
-<<<<<<< HEAD
   private static void setTempDirToPreference() {
     final File tempDir = getConfiguration().getPreferences()
         .getParameter(MZminePreferences.tempDirectory).getValue();
@@ -342,13 +317,12 @@
       cleanupThread2.setPriority(Thread.MIN_PRIORITY);
       cleanupThread2.start();
     }
-=======
+  }
   public static void registerStorage(MemoryMapStorage storage) {
     storageList.add(storage);
   }
 
   public static List<MemoryMapStorage> getStorageList() {
     return storageList;
->>>>>>> 677a7ad4
   }
 }