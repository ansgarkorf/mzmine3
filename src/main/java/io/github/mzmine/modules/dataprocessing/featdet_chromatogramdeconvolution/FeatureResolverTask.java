--- conflicted
+++ resolved
@@ -374,12 +374,9 @@
         f.set(DetectionType.class, originalFeature.get(DetectionType.class));
         if (originalFeature.getMobilityUnit() != null) {
           f.set(MobilityUnitType.class, originalFeature.getMobilityUnit());
-<<<<<<< HEAD
         }
         if(originalFeature.get(ImageType.class) != null) {
           f.set(ImageType.class, true);
-=======
->>>>>>> 10aa1009
         }
         FeatureDataUtils.recalculateIonSeriesDependingTypes(f, CenterMeasure.AVG);
         newRow.addFeature(originalFeature.getRawDataFile(), f);
