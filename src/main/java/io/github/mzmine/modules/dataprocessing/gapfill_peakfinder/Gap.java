--- conflicted
+++ resolved
@@ -146,12 +146,8 @@
         rawDataFile, series, FeatureStatus.ESTIMATED);
 
     // Fill the gap
-<<<<<<< HEAD
     peakListRow.addFeature(rawDataFile, newPeak, false);
-=======
-    peakListRow.addFeature(rawDataFile, newPeak);
     return true;
->>>>>>> 4ee7543d
   }
 
   /**
@@ -193,7 +189,7 @@
 
         if ((currentPeakDataPoints.get(i).getIntensity() >= currentPeakDataPoints.get(i + 1)
             .getIntensity()) && (currentPeakDataPoints.get(i).getIntensity()
-                                 >= currentPeakDataPoints.get(i - 1).getIntensity())) {
+            >= currentPeakDataPoints.get(i - 1).getIntensity())) {
 
           if (currentPeakDataPoints.get(i).getIntensity() > currentMaxHeight) {
 
@@ -247,7 +243,6 @@
     // 3) Check if this is the best candidate for a peak
     if ((bestPeakDataPoints == null) || (bestPeakHeight < currentMaxHeight)) {
       bestPeakDataPoints = currentPeakDataPoints.subList(startInd, toIndex);
-      bestPeakHeight = currentMaxHeight;
     }
 
   }
