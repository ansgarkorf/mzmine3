/*
 * Copyright 2006-2020 The MZmine Development Team
 *
 * This file is part of MZmine.
 *
 * MZmine is free software; you can redistribute it and/or modify it under the terms of the GNU
 * General Public License as published by the Free Software Foundation; either version 2 of the
 * License, or (at your option) any later version.
 *
 * MZmine is distributed in the hope that it will be useful, but WITHOUT ANY WARRANTY; without even
 * the implied warranty of MERCHANTABILITY or FITNESS FOR A PARTICULAR PURPOSE. See the GNU General
 * Public License for more details.
 *
 * You should have received a copy of the GNU General Public License along with MZmine; if not,
 * write to the Free Software Foundation, Inc., 51 Franklin St, Fifth Floor, Boston, MA 02110-1301
 * USA
 */

package io.github.mzmine.modules.io.import_bruker_tdf;

import com.google.common.collect.Range;
import io.github.mzmine.datamodel.Frame;
import io.github.mzmine.datamodel.IMSImagingRawDataFile;
import io.github.mzmine.datamodel.IMSRawDataFile;
import io.github.mzmine.datamodel.ImsMsMsInfo;
import io.github.mzmine.datamodel.MZmineProject;
import io.github.mzmine.datamodel.impl.BuildingMobilityScan;
import io.github.mzmine.datamodel.impl.IMSImagingRawDataFileImpl;
import io.github.mzmine.datamodel.impl.ImsMsMsInfoImpl;
import io.github.mzmine.datamodel.impl.SimpleFrame;
import io.github.mzmine.main.MZmineCore;
import io.github.mzmine.modules.io.import_bruker_tdf.datamodel.BrukerScanMode;
import io.github.mzmine.modules.io.import_bruker_tdf.datamodel.sql.BuildingPASEFMsMsInfo;
import io.github.mzmine.modules.io.import_bruker_tdf.datamodel.sql.FramePrecursorTable;
import io.github.mzmine.modules.io.import_bruker_tdf.datamodel.sql.TDFFrameMsMsInfoTable;
import io.github.mzmine.modules.io.import_bruker_tdf.datamodel.sql.TDFFrameTable;
import io.github.mzmine.modules.io.import_bruker_tdf.datamodel.sql.TDFMaldiFrameInfoTable;
import io.github.mzmine.modules.io.import_bruker_tdf.datamodel.sql.TDFMetaDataTable;
import io.github.mzmine.modules.io.import_bruker_tdf.datamodel.sql.TDFPasefFrameMsMsInfoTable;
import io.github.mzmine.modules.io.import_bruker_tdf.datamodel.sql.TDFPrecursorTable;
import io.github.mzmine.modules.io.import_imzml.ImagingParameters;
import io.github.mzmine.project.impl.IMSRawDataFileImpl;
import io.github.mzmine.taskcontrol.AbstractTask;
import io.github.mzmine.taskcontrol.TaskStatus;
import java.io.File;
import java.io.IOException;
import java.sql.Connection;
import java.sql.DriverManager;
import java.util.Arrays;
import java.util.Date;
import java.util.LinkedHashSet;
import java.util.List;
import java.util.Optional;
import java.util.Set;
import java.util.logging.Logger;
import javax.annotation.Nonnull;

/**
 * @author https://github.com/SteffenHeu
 */
public class TDFImportTask extends AbstractTask {

  private static final Logger logger = Logger.getLogger(TDFImportTask.class.getName());

  private final MZmineProject project;
  private File fileNameToOpen;
  private File tdf, tdfBin;
  private String rawDataFileName;
  private TDFMetaDataTable metaDataTable;
  private TDFFrameTable frameTable;
  private TDFPrecursorTable precursorTable;
  private TDFPasefFrameMsMsInfoTable pasefFrameMsMsInfoTable;
  private TDFFrameMsMsInfoTable frameMsMsInfoTable;
  private FramePrecursorTable framePrecursorTable;
  private TDFMaldiFrameInfoTable maldiFrameInfoTable;
  private IMSRawDataFile newMZmineFile;
  private boolean isMaldi;

  private String description;
  private double finishedPercentage;
  private double lastFinishedPercentage;
  private int loadedFrames;

  /**
   * Bruker tims format: - Folder - contains multiple files - one folder per analysis - .d extension
   * - *.tdf - SQLite database; contains metadata - *.tdf_bin - contains peak data
   *
   * - *.tdf_bin - list of frames - frame: - set of spectra at one specific time - single spectrum
   * for "each" mobility - spectrum: - intensity vs m/z
   */

  /**
   * @param project
   * @param file
   * @param newMZmineFile needs to be created as {@link IMSRawDataFileImpl} via {@link
   *                      MZmineCore#createNewIMSFile(String)}.
   */
  public TDFImportTask(MZmineProject project, File file, IMSRawDataFile newMZmineFile) {
    this.fileNameToOpen = file;
    this.project = project;
    this.newMZmineFile = newMZmineFile;
  }

  @Override
  public String getTaskDescription() {
    return description;
  }

  @Override
  public double getFinishedPercentage() {
    return finishedPercentage;
  }

  private void setFinishedPercentage(double percentage) {
    if (percentage - lastFinishedPercentage > 0.1) {
      logger.finest(() -> String.format("%s - %d", description, (int) (percentage * 100)) + "%");
      lastFinishedPercentage = percentage;
    }
    finishedPercentage = percentage;
  }

  @Override
  public void run() {

    setStatus(TaskStatus.PROCESSING);

    File[] files;
    if (fileNameToOpen.isDirectory() || fileNameToOpen.getAbsolutePath().endsWith(".d")) {
      files = getDataFilesFromDir(fileNameToOpen);
    } else {
      files = getDataFilesFromDir(fileNameToOpen.getParentFile());
    }

    this.tdf = files[0];
    this.tdfBin = files[0];

    if (tdf == null || tdfBin == null || !tdf.exists() || !tdf.canRead() || !tdfBin.exists()
        || !tdfBin.canRead()) {
      setErrorMessage("Cannot open sql or bin files: " + tdf.getName() + "; " + tdfBin.getName());
      setStatus(TaskStatus.ERROR);
    }

    metaDataTable = new TDFMetaDataTable();
    frameTable = new TDFFrameTable();
    precursorTable = new TDFPrecursorTable();
    pasefFrameMsMsInfoTable = new TDFPasefFrameMsMsInfoTable();
    frameMsMsInfoTable = new TDFFrameMsMsInfoTable();
    framePrecursorTable = new FramePrecursorTable(frameTable);
    maldiFrameInfoTable = new TDFMaldiFrameInfoTable();
    isMaldi = false;

    readMetadata();
<<<<<<< HEAD
    if (isMaldi) {
      try {
        newMZmineFile = new IMSImagingRawDataFileImpl(newMZmineFile.getName());
=======
    /*if (isMaldi) {
      try {
        newMZmineFile = new IMSImagingRawDataFileImpl(newMZmineFile.getName(),
            newMZmineFile.getMemoryMapStorage());
>>>>>>> b0d078a1
        ((IMSImagingRawDataFile) newMZmineFile)
            .setImagingParam(new ImagingParameters(maldiFrameInfoTable));
      } catch (IOException e) {
        e.printStackTrace();
        return;
      }
<<<<<<< HEAD
    }
=======
    }*/
>>>>>>> b0d078a1

    rawDataFileName = tdfBin.getParentFile().getName();

    if (!(newMZmineFile instanceof IMSRawDataFileImpl)) {
      setStatus(TaskStatus.ERROR);
      setErrorMessage("Raw data file was not recognised as IMSRawDataFile.");
      return;
    }

    logger.finest(() -> "Opening tdf file " + tdfBin.getAbsolutePath());
    final long handle = TDFUtils.openFile(tdfBin);
    newMZmineFile.setName(rawDataFileName);

    loadedFrames = 0;

    if (handle == 0l) {
      setStatus(TaskStatus.ERROR);
      setErrorMessage("Failed to open the file " + tdfBin + " using the Bruker TDF library");
      return;
    }

    final int numFrames = frameTable.getFrameIdColumn().size();

    Date start = new Date();

    identifySegments((IMSRawDataFileImpl) newMZmineFile);

    logger.finest("Starting frame import.");

    loadedFrames = 0;
    // collect average spectra for each frame
    Set<SimpleFrame> frames = new LinkedHashSet<>();
    try {
      for (int i = 0; i < numFrames; i++) {
        int frameId = frameTable.getFrameIdColumn().get(i).intValue();
        setFinishedPercentage(0.1 * (loadedFrames) / numFrames);
        setDescription(
            "Importing " + rawDataFileName + ": Averaging Frame " + frameId + "/" + numFrames);
        SimpleFrame frame = TDFUtils
            .exctractCentroidScanForTimsFrame(newMZmineFile, handle, frameId,
<<<<<<< HEAD
                metaDataTable, frameTable, framePrecursorTable, maldiFrameInfoTable);
=======
                metaDataTable, frameTable, framePrecursorTable/*, maldiFrameInfoTable*/);
>>>>>>> b0d078a1
        newMZmineFile.addScan(frame);
        frames.add(frame);
        loadedFrames++;
        if (isCanceled()) {
          TDFUtils.close(handle);
          return;
        }
      }
    } catch (IOException e) {
      e.printStackTrace();
    }
    // if (!isMaldi) {
    appendScansFromTimsSegment(handle, frameTable, frames);

<<<<<<< HEAD
    logger.info("num dp (import): " + TDFUtils.numDP);
    logger.info("num dp (stored): " + SimpleFrame.numDp);
=======
//    logger.info("num dp (import): " + TDFUtils.numDP);
//    logger.info("num dp (stored): " + SimpleFrame.numDp);
>>>>>>> b0d078a1

    // } else {
    // appendScansFromMaldiTimsSegment(newMZmineFile, handle, 1, numFrames, frameTable,
    // metaDataTable, maldiFrameInfoTable);
    // }

    // now assign MS/MS infos
    constructMsMsInfo(newMZmineFile, framePrecursorTable);

    TDFUtils.close(handle);

    if (isCanceled()) {
      return;
    }

    setDescription("Importing " + rawDataFileName + ": Writing raw data file...");
    setFinishedPercentage(1.0);
    logger.info("Imported " + rawDataFileName + ". Loaded " + newMZmineFile.getNumOfScans()
        + " scans and " + newMZmineFile.getNumberOfFrames() + " frames.");
    project.addFile(newMZmineFile);
    // compareMobilities(newMZmineFile);

    setStatus(TaskStatus.FINISHED);

  }

  private void readMetadata() {
    setDescription("Initializing SQL...");

    try {
      Class.forName("org.sqlite.JDBC");
    } catch (ClassNotFoundException e) {
      e.printStackTrace();
      logger.info("Could not load sqlite.JDBC.");
      setStatus(TaskStatus.ERROR);
      return;
    }

    setDescription("Establishing SQL connection to " + tdf.getName());
    Connection connection;
    try {
      connection = DriverManager.getConnection("jdbc:sqlite:" + tdf.getAbsolutePath());

      setDescription("Reading metadata for " + tdf.getName());
      metaDataTable.executeQuery(connection);
      // metaDataTable.print();

      setDescription("Reading frame data for " + tdf.getName());
      frameTable.executeQuery(connection);
      // frameTable.print();

      isMaldi = frameTable.getScanModeColumn()
          .contains(Integer.toUnsignedLong(BrukerScanMode.MALDI.getNum()));

      if (!isMaldi) {
        if (frameTable.getScanModeColumn()
            .contains(Integer.toUnsignedLong(BrukerScanMode.PASEF.getNum()))) {
          setDescription("Reading precursor info for " + tdf.getName());
          precursorTable.executeQuery(connection);
          // precursorTable.print();

          setDescription("Reading PASEF info for " + tdf.getName());
          pasefFrameMsMsInfoTable.executeQuery(connection);
          // pasefFrameMsMsInfoTable.print();

          setDescription("Reading Frame MS/MS info for " + tdf.getName());
          frameMsMsInfoTable.executeQuery(connection);
          // frameMsMsInfoTable.print();

          setDescription("Reading MS/MS-Precursor info for " + tdf.getName());
          framePrecursorTable.executeQuery(connection);
          // framePrecursorTable.print();
        }
      } else {
        setDescription("MALDI info for " + tdf.getName());
        maldiFrameInfoTable.executeQuery(connection);
<<<<<<< HEAD
        maldiFrameInfoTable.process();
=======
        /*maldiFrameInfoTable.process();*/
>>>>>>> b0d078a1
        // maldiFrameInfoTable.print();
      }

      connection.close();
    } catch (Throwable t) {
      t.printStackTrace();
      logger.info("If stack trace contains \"out of memory\" the file was not found.");
      setStatus(TaskStatus.ERROR);
      setErrorMessage(t.toString());
    }

    logger.info("Metadata read successfully for " + rawDataFileName);
  }

  private void setDescription(String desc) {
    description = desc;
  }

  /**
   * Adds all scans from the pasef segment to a raw data file. Does not add the frame spectra!
   *
   * @param handle        handle of the tdfbin. {@link TDFUtils#openFile(File)} {@link
   *                      TDFUtils#openFile(File, long)}
   * @param tdfFrameTable {@link TDFFrameTable} of the tdf file
   * @param frames        the frames to load mobility spectra for
   */
  private void appendScansFromTimsSegment(final long handle,
      @Nonnull final TDFFrameTable tdfFrameTable, Set<SimpleFrame> frames) {

    loadedFrames = 0;
    final long numFrames = tdfFrameTable.lastFrameId();

    for (SimpleFrame frame : frames) {
      setDescription("Loading mobility scans of " + rawDataFileName + ": Frame "
          + frame.getFrameId() + "/" + numFrames);
      setFinishedPercentage(0.1 + (0.9 * ((double) loadedFrames / numFrames)));
      final List<BuildingMobilityScan> spectra = TDFUtils
          .loadSpectraForTIMSFrame(newMZmineFile, handle,
              frame.getFrameId(), frame, frameTable);

      frame.setMobilityScans(spectra);

      if (isCanceled()) {
        return;
      }
      loadedFrames++;
    }

  }

  /*private void appendScansFromMaldiTimsSegment(@Nonnull final IMSRawDataFile rawDataFile,
      final long handle, final long firstFrameId, final long lastFrameId,
      @Nonnull final TDFFrameTable tdfFrameTable, @Nonnull final TDFMetaDataTable tdfMetaDataTable,
      @Nonnull final TDFMaldiFrameInfoTable tdfMaldiTable) {

    final long numFrames = tdfFrameTable.lastFrameId();

    for (long frameId = firstFrameId; frameId <= lastFrameId; frameId++) {
      setDescription("Importing " + rawDataFileName + ": Frame " + frameId + "/" + numFrames);
      setFinishedPercentage(0.9 * frameId / numFrames);
      final List<Scan> scans = TDFUtils.loadScansForMaldiTimsFrame(handle, frameId, tdfFrameTable,
          tdfMetaDataTable, tdfMaldiTable);

      try {
        for (Scan scan : scans) {
          rawDataFile.addScan(scan);
        }
      } catch (IOException e) {
        e.printStackTrace();
        TDFUtils.close(handle);
      }
    }
  }*/

  private File[] getDataFilesFromDir(File dir) {

    if (!dir.exists() || !dir.isDirectory()) {
      setStatus(TaskStatus.ERROR);
      throw new IllegalArgumentException("Invalid directory.");
    }

    if (!dir.getAbsolutePath().endsWith(".d")) {
      setStatus(TaskStatus.ERROR);
      throw new IllegalArgumentException("Invalid directory ending.");
    }

    File[] files = dir.listFiles(pathname -> {
      if (pathname.getAbsolutePath().endsWith(".tdf")
          || pathname.getAbsolutePath().endsWith(".tdf_bin")) {
        return true;
      }
      return false;
    });

    if (files.length != 2) {
      return null;
    }

    File tdf = Arrays.stream(files).filter(c -> {
      if (c.getAbsolutePath().endsWith(".tdf")) {
        return true;
      }
      return false;
    }).findAny().get();
    File tdf_bin = Arrays.stream(files).filter(c -> {
      if (c.getAbsolutePath().endsWith(".tdf_bin")) {
        return true;
      }
      return false;
    }).findAny().get();

    return new File[]{tdf, tdf_bin};
  }

  private void identifySegments(IMSRawDataFileImpl rawDataFile) {
    rawDataFile.addSegment(Range.closed(1, frameTable.lastFrameId()));
  }

  private void constructMsMsInfo(IMSRawDataFile file, FramePrecursorTable precursorTable) {
    setDescription("Assigning MS/MS precursor info for " + rawDataFileName + ".");

    Date start = new Date();
    int constructed = 0;
    for (Frame frame : file.getFrames()) {
      if (frame.getMSLevel() == 1) {
        continue;
      }

      Set<BuildingPASEFMsMsInfo> buildingInfo =
          precursorTable.getMsMsInfoForFrame(frame.getFrameId());

      for (BuildingPASEFMsMsInfo building : buildingInfo) {
        int parentFrameNumber = building.getParentFrameNumber();

        Optional<Frame> optionalFrame = (Optional<Frame>) file.getFrames().stream()
            .filter(f -> f.getFrameId() == parentFrameNumber).findFirst();
        Frame parentFrame = optionalFrame.orElseGet(() -> null);

        ImsMsMsInfo info = new ImsMsMsInfoImpl(building.getLargestPeakMz(),
            Range.closedOpen(building.getSpectrumNumberRange().lowerEndpoint() - 1,
                building.getSpectrumNumberRange().upperEndpoint() - 1),
            building.getCollisionEnergy(),
            building.getPrecursorCharge(), parentFrame, frame);

        frame.getImsMsMsInfos().add(info);
        constructed++;
      }
    }

    Date end = new Date();
    logger.info(
        "Construced " + constructed + " ImsMsMsInfos for " + file.getFrames().size() + " in " + (
            end.getTime() - start.getTime()) + " ms");
  }

 /*private void compareMobilities(IMSRawDataFile rawDataFile) {
    for (int i = 1; i < rawDataFile.getNumberOfFrames() - 1; i++) {
      Frame thisFrame = rawDataFile.getFrame(i);
      Frame nextFrame = rawDataFile.getFrame(i + 1);

      if (nextFrame == null) {
        break;
      }

      Set<Integer> nums = thisFrame.getMobilityScanNumbers();
      for (Integer num : nums) {
        if (Double.compare(thisFrame.getMobilityForMobilityScanNumber(num),
            nextFrame.getMobilityForMobilityScanNumber(num)) != 0) {
          logger.info("Mobilities for num " + num + " dont match 1: "
              + thisFrame.getMobilityForMobilityScanNumber(num) + " 2: "
              + nextFrame.getMobilityForMobilityScanNumber(num));
        }
      }
    }
  }*/
}<|MERGE_RESOLUTION|>--- conflicted
+++ resolved
@@ -150,27 +150,17 @@
     isMaldi = false;
 
     readMetadata();
-<<<<<<< HEAD
     if (isMaldi) {
-      try {
-        newMZmineFile = new IMSImagingRawDataFileImpl(newMZmineFile.getName());
-=======
-    /*if (isMaldi) {
       try {
         newMZmineFile = new IMSImagingRawDataFileImpl(newMZmineFile.getName(),
             newMZmineFile.getMemoryMapStorage());
->>>>>>> b0d078a1
         ((IMSImagingRawDataFile) newMZmineFile)
             .setImagingParam(new ImagingParameters(maldiFrameInfoTable));
       } catch (IOException e) {
         e.printStackTrace();
         return;
       }
-<<<<<<< HEAD
-    }
-=======
-    }*/
->>>>>>> b0d078a1
+    }
 
     rawDataFileName = tdfBin.getParentFile().getName();
 
@@ -211,11 +201,7 @@
             "Importing " + rawDataFileName + ": Averaging Frame " + frameId + "/" + numFrames);
         SimpleFrame frame = TDFUtils
             .exctractCentroidScanForTimsFrame(newMZmineFile, handle, frameId,
-<<<<<<< HEAD
                 metaDataTable, frameTable, framePrecursorTable, maldiFrameInfoTable);
-=======
-                metaDataTable, frameTable, framePrecursorTable/*, maldiFrameInfoTable*/);
->>>>>>> b0d078a1
         newMZmineFile.addScan(frame);
         frames.add(frame);
         loadedFrames++;
@@ -230,14 +216,6 @@
     // if (!isMaldi) {
     appendScansFromTimsSegment(handle, frameTable, frames);
 
-<<<<<<< HEAD
-    logger.info("num dp (import): " + TDFUtils.numDP);
-    logger.info("num dp (stored): " + SimpleFrame.numDp);
-=======
-//    logger.info("num dp (import): " + TDFUtils.numDP);
-//    logger.info("num dp (stored): " + SimpleFrame.numDp);
->>>>>>> b0d078a1
-
     // } else {
     // appendScansFromMaldiTimsSegment(newMZmineFile, handle, 1, numFrames, frameTable,
     // metaDataTable, maldiFrameInfoTable);
@@ -313,11 +291,7 @@
       } else {
         setDescription("MALDI info for " + tdf.getName());
         maldiFrameInfoTable.executeQuery(connection);
-<<<<<<< HEAD
         maldiFrameInfoTable.process();
-=======
-        /*maldiFrameInfoTable.process();*/
->>>>>>> b0d078a1
         // maldiFrameInfoTable.print();
       }
 
