--- conflicted
+++ resolved
@@ -211,12 +211,8 @@
         return;
       }
 
-<<<<<<< HEAD
       Scan scan = rawDataFile.getScan(scanNumber);
       int storageID = 0;
-=======
-      int storageID = ((StorableScan)scan).getStorageID();
->>>>>>> 92741a45
       atts.addAttribute("", "", RawDataElementName.STORAGE_ID.getElementName(), "CDATA",
           String.valueOf(storageID));
       hd.startElement("", "", RawDataElementName.SCAN.getElementName(), atts);
