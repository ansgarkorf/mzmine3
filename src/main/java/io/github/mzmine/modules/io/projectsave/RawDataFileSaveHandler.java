/*
 * Copyright 2006-2020 The MZmine Development Team
 *
 * This file is part of MZmine.
 *
 * MZmine is free software; you can redistribute it and/or modify it under the terms of the GNU
 * General Public License as published by the Free Software Foundation; either version 2 of the
 * License, or (at your option) any later version.
 *
 * MZmine is distributed in the hope that it will be useful, but WITHOUT ANY WARRANTY; without even
 * the implied warranty of MERCHANTABILITY or FITNESS FOR A PARTICULAR PURPOSE. See the GNU General
 * Public License for more details.
 *
 * You should have received a copy of the GNU General Public License along with MZmine; if not,
 * write to the Free Software Foundation, Inc., 51 Franklin St, Fifth Floor, Boston, MA 02110-1301
 * USA
 */

package io.github.mzmine.modules.io.projectsave;

<<<<<<< HEAD
import com.google.common.collect.Range;
import io.github.mzmine.datamodel.Frame;
import io.github.mzmine.datamodel.IMSRawDataFile;
import io.github.mzmine.datamodel.MassList;
import io.github.mzmine.datamodel.Scan;
import io.github.mzmine.project.impl.IMSRawDataFileImpl;
import io.github.mzmine.project.impl.RawDataFileImpl;
import io.github.mzmine.project.impl.StorableMassList;
import io.github.mzmine.project.impl.StorableScan;
=======
>>>>>>> a95969fb
import java.io.IOException;
import java.io.OutputStream;
import java.io.RandomAccessFile;
import java.util.Map;
import java.util.Set;
import java.util.TreeMap;
import java.util.logging.Logger;
import java.util.zip.ZipEntry;
import java.util.zip.ZipOutputStream;
import javax.xml.transform.OutputKeys;
import javax.xml.transform.Transformer;
import javax.xml.transform.TransformerConfigurationException;
import javax.xml.transform.sax.SAXTransformerFactory;
import javax.xml.transform.sax.TransformerHandler;
import javax.xml.transform.stream.StreamResult;
import org.xml.sax.SAXException;
import org.xml.sax.helpers.AttributesImpl;
<<<<<<< HEAD
=======
import com.google.common.collect.Range;
import io.github.mzmine.datamodel.Frame;
import io.github.mzmine.datamodel.IMSRawDataFile;
import io.github.mzmine.datamodel.ImagingRawDataFile;
import io.github.mzmine.datamodel.MassList;
import io.github.mzmine.datamodel.MobilityType;
import io.github.mzmine.datamodel.Scan;
import io.github.mzmine.modules.io.rawdataimport.fileformats.imzmlimport.Coordinates;
import io.github.mzmine.project.impl.IMSRawDataFileImpl;
import io.github.mzmine.project.impl.ImagingRawDataFileImpl;
import io.github.mzmine.project.impl.RawDataFileImpl;
import io.github.mzmine.project.impl.StorableImagingScan;
import io.github.mzmine.project.impl.StorableMassList;
import io.github.mzmine.project.impl.StorableScan;
>>>>>>> a95969fb

class RawDataFileSaveHandler {

  private Logger logger = Logger.getLogger(this.getClass().getName());
  private int numOfScans, completedScans;
  private ZipOutputStream zipOutputStream;
  private boolean canceled = false;
  private Map<Integer, Long> dataPointsOffsets;
  private Map<Integer, Long> consolidatedDataPointsOffsets;
  private Map<Integer, Integer> dataPointsLengths;
  private double progress = 0;

  RawDataFileSaveHandler(ZipOutputStream zipOutputStream) {
    this.zipOutputStream = zipOutputStream;
  }

  /**
   * Copy the data points file of the raw data file from the temporary folder to the zip file.
   * Create an XML file which contains the description of the same raw data file an copy it into the
   * same zip file.
   *
   * @param rawDataFile raw data file to be copied
   * @param number number of the raw data file
   * @throws java.io.IOException
   * @throws TransformerConfigurationException
   * @throws SAXException
   */
  void writeRawDataFile(RawDataFileImpl rawDataFile, int number)
      throws IOException, TransformerConfigurationException, SAXException {

    numOfScans = rawDataFile.getNumOfScans();

    // Get the structure of the data points file
    dataPointsOffsets = rawDataFile.getDataPointsOffsets();
    dataPointsLengths = rawDataFile.getDataPointsLengths();
    consolidatedDataPointsOffsets = new TreeMap<Integer, Long>();

    // step 1 - save data file
    logger.info("Saving data points of: " + rawDataFile.getName());

    String rawDataSavedName;
    if (rawDataFile instanceof IMSRawDataFile) {
      rawDataSavedName =
          IMSRawDataFileImpl.SAVE_IDENTIFIER + " #" + number + " " + rawDataFile.getName();
    } else if (rawDataFile instanceof ImagingRawDataFile) {
      rawDataSavedName =
          ImagingRawDataFileImpl.SAVE_IDENTIFIER + " #" + number + " " + rawDataFile.getName();
    } else {
      rawDataSavedName =
          RawDataFileImpl.SAVE_IDENTIFIER + " #" + number + " " + rawDataFile.getName();
    }

    zipOutputStream.putNextEntry(new ZipEntry(rawDataSavedName + ".scans"));

    // We save only those data points that still have a reference in the
    // dataPointsOffset table. Some deleted mass lists may still be present
    // in the data points file, we don't want to copy those.
    long newOffset = 0;
    byte buffer[] = new byte[1 << 20];
    RandomAccessFile dataPointsFile = rawDataFile.getDataPointsFile();
    for (Integer storageID : dataPointsOffsets.keySet()) {

      if (canceled) {
        return;
      }

      final long offset = dataPointsOffsets.get(storageID);
      dataPointsFile.seek(offset);

      final int bytes = dataPointsLengths.get(storageID) * 4 * 2;
      consolidatedDataPointsOffsets.put(storageID, newOffset);
      if (buffer.length < bytes) {
        buffer = new byte[bytes * 2];
      }
      dataPointsFile.read(buffer, 0, bytes);
      zipOutputStream.write(buffer, 0, bytes);
      newOffset += bytes;
      progress = 0.9 * ((double) offset / dataPointsFile.length());
    }

    if (canceled) {
      return;
    }

    // step 2 - save raw data description
    logger.info("Saving raw data description of: " + rawDataFile.getName());

    zipOutputStream.putNextEntry(new ZipEntry(rawDataSavedName + ".xml"));
    OutputStream finalStream = zipOutputStream;

    StreamResult streamResult = new StreamResult(finalStream);
    SAXTransformerFactory tf = (SAXTransformerFactory) SAXTransformerFactory.newInstance();

    TransformerHandler hd = tf.newTransformerHandler();
    Transformer serializer = hd.getTransformer();
    serializer.setOutputProperty(OutputKeys.INDENT, "yes");
    serializer.setOutputProperty(OutputKeys.ENCODING, "UTF-8");

    hd.setResult(streamResult);
    hd.startDocument();
    saveRawDataInformation(rawDataFile, hd);
    hd.endDocument();
  }

  /**
   * Function which creates an XML file with the descripcion of the raw data
   *
   * @param rawDataFile
   * @param hd
   * @throws SAXException
   * @throws java.lang.Exception
   */
  private void saveRawDataInformation(RawDataFileImpl rawDataFile, TransformerHandler hd)
      throws SAXException, IOException {

    AttributesImpl atts = new AttributesImpl();

    hd.startElement("", "", RawDataElementName.RAWDATA.getElementName(), atts);

    // <NAME>
    hd.startElement("", "", RawDataElementName.NAME.getElementName(), atts);
    hd.characters(rawDataFile.getName().toCharArray(), 0, rawDataFile.getName().length());
    hd.endElement("", "", RawDataElementName.NAME.getElementName());

    // COLOR
    hd.startElement("", "", RawDataElementName.COLOR.getElementName(), atts);
    hd.characters(rawDataFile.getColor().toString().toCharArray(), 0,
        rawDataFile.getColor().toString().length());
    hd.endElement("", "", RawDataElementName.COLOR.getElementName());

    // <STORED_DATAPOINTS>
    atts.addAttribute("", "", RawDataElementName.QUANTITY.getElementName(), "CDATA",
        String.valueOf(dataPointsOffsets.size()));
    hd.startElement("", "", RawDataElementName.STORED_DATAPOINTS.getElementName(), atts);
    atts.clear();
    for (Integer storageID : dataPointsOffsets.keySet()) {
      if (canceled) {
        return;
      }
      int length = dataPointsLengths.get(storageID);
      long offset = consolidatedDataPointsOffsets.get(storageID);
      atts.addAttribute("", "", RawDataElementName.STORAGE_ID.getElementName(), "CDATA",
          String.valueOf(storageID));
      atts.addAttribute("", "", RawDataElementName.QUANTITY_DATAPOINTS.getElementName(), "CDATA",
          String.valueOf(length));
      hd.startElement("", "", RawDataElementName.STORED_DATA.getElementName(), atts);
      atts.clear();
      hd.characters(String.valueOf(offset).toCharArray(), 0, String.valueOf(offset).length());
      hd.endElement("", "", RawDataElementName.STORED_DATA.getElementName());
    }

    hd.endElement("", "", RawDataElementName.STORED_DATAPOINTS.getElementName());

    // <QUANTITY>
    hd.startElement("", "", RawDataElementName.QUANTITY_SCAN.getElementName(), atts);
    hd.characters(String.valueOf(numOfScans).toCharArray(), 0, String.valueOf(numOfScans).length());
    hd.endElement("", "", RawDataElementName.QUANTITY_SCAN.getElementName());

    // <SCAN>
    for (int scanNumber : rawDataFile.getScanNumbers()) {

      if (canceled) {
        return;
      }

      StorableScan scan = (StorableScan) rawDataFile.getScan(scanNumber);
      int storageID = scan.getStorageID();
      atts.addAttribute("", "", RawDataElementName.STORAGE_ID.getElementName(), "CDATA",
          String.valueOf(storageID));
      hd.startElement("", "", RawDataElementName.SCAN.getElementName(), atts);
      fillScanElement(scan, hd);
      hd.endElement("", "", RawDataElementName.SCAN.getElementName());
      atts.clear();
      completedScans++;
      progress = 0.8 + (0.1 * ((double) completedScans / numOfScans));
    }

    // for loading frames it is important, that scans have already been loaded! so save frames after
    // scans
    // <FRAME>
    if (rawDataFile instanceof IMSRawDataFile) {

      final IMSRawDataFile imsFile = (IMSRawDataFile) rawDataFile;
      final int numOfFrames = imsFile.getNumberOfFrames();

      // <QUANTITY>
      hd.startElement("", "", RawDataElementName.QUANTITY_FRAMES.getElementName(), atts);
      hd.characters(String.valueOf(numOfFrames).toCharArray(), 0,
          String.valueOf(numOfFrames).length());
      hd.endElement("", "", RawDataElementName.QUANTITY_FRAMES.getElementName());

      int completedFrames = 0;
      for (int frameNum : imsFile.getFrameNumbers()) {

        if (canceled) {
          return;
        }

        // StorableFrame frame = (StorableFrame) imsFile.getFrame(frameNum);
        // int storageID = frame.getStorageID();
        // atts.addAttribute("", "", RawDataElementName.STORAGE_ID.getElementName(), "CDATA",
        // String.valueOf(storageID));
        // hd.startElement("", "", RawDataElementName.FRAME.getElementName(), atts);
        // fillScanElement(frame, hd);
        // fillFrameElement(frame, hd);
        // hd.endElement("", "", RawDataElementName.FRAME.getElementName());
        // atts.clear();
        //
        // completedFrames++;
        // progress = 0.9 + (0.1 * ((double) completedFrames / numOfFrames));
      }
    }

    hd.endElement("", "", RawDataElementName.RAWDATA.getElementName());

  }

  /**
   * Create the part of the XML document related to the scans
   *
   * @param scan
   * @param hd
   */
  private void fillScanElement(Scan scan, TransformerHandler hd) throws SAXException, IOException {
    // <SCAN_ID>
    AttributesImpl atts = new AttributesImpl();
    hd.startElement("", "", RawDataElementName.SCAN_ID.getElementName(), atts);
    hd.characters(String.valueOf(scan.getScanNumber()).toCharArray(), 0,
        String.valueOf(scan.getScanNumber()).length());
    hd.endElement("", "", RawDataElementName.SCAN_ID.getElementName());

    // <MS_LEVEL>
    hd.startElement("", "", RawDataElementName.MS_LEVEL.getElementName(), atts);
    hd.characters(String.valueOf(scan.getMSLevel()).toCharArray(), 0,
        String.valueOf(scan.getMSLevel()).length());
    hd.endElement("", "", RawDataElementName.MS_LEVEL.getElementName());

    if (scan.getMSLevel() >= 2) {
      // <PRECURSOR_MZ>
      hd.startElement("", "", RawDataElementName.PRECURSOR_MZ.getElementName(), atts);
      hd.characters(String.valueOf(scan.getPrecursorMZ()).toCharArray(), 0,
          String.valueOf(scan.getPrecursorMZ()).length());
      hd.endElement("", "", RawDataElementName.PRECURSOR_MZ.getElementName());

      // <PRECURSOR_CHARGE>
      hd.startElement("", "", RawDataElementName.PRECURSOR_CHARGE.getElementName(), atts);
      hd.characters(String.valueOf(scan.getPrecursorCharge()).toCharArray(), 0,
          String.valueOf(scan.getPrecursorCharge()).length());
      hd.endElement("", "", RawDataElementName.PRECURSOR_CHARGE.getElementName());
    }

    // <RETENTION_TIME>
    hd.startElement("", "", RawDataElementName.RETENTION_TIME.getElementName(), atts);
    // In the project file, retention time is represented in seconds, for
    // historical reasons
    // TODO @tomas change to minutes here?
    float rt = scan.getRetentionTime() * 60;
    hd.characters(String.valueOf(rt).toCharArray(), 0, String.valueOf(rt).length());
    hd.endElement("", "", RawDataElementName.RETENTION_TIME.getElementName());

    // <CENTROIDED>
    hd.startElement("", "", RawDataElementName.CENTROIDED.getElementName(), atts);
    hd.characters(String.valueOf(scan.getSpectrumType()).toCharArray(), 0,
        String.valueOf(scan.getSpectrumType()).length());
    hd.endElement("", "", RawDataElementName.CENTROIDED.getElementName());

    // <QUANTITY_DATAPOINTS>
    hd.startElement("", "", RawDataElementName.QUANTITY_DATAPOINTS.getElementName(), atts);
    hd.characters(String.valueOf((scan.getNumberOfDataPoints())).toCharArray(), 0,
        String.valueOf((scan.getNumberOfDataPoints())).length());
    hd.endElement("", "", RawDataElementName.QUANTITY_DATAPOINTS.getElementName());

    // <FRAGMENT_SCAN>
    /*
     * if (scan.getFragmentScanNumbers() != null) { int[] fragmentScans =
     * scan.getFragmentScanNumbers(); atts.addAttribute("", "",
     * RawDataElementName.QUANTITY.getElementName(), "CDATA", String.valueOf(fragmentScans.length));
     * hd.startElement("", "", RawDataElementName.QUANTITY_FRAGMENT_SCAN.getElementName(), atts);
     * atts.clear(); for (int i : fragmentScans) { hd.startElement("", "",
     * RawDataElementName.FRAGMENT_SCAN.getElementName(), atts);
     * hd.characters(String.valueOf(i).toCharArray(), 0, String.valueOf(i).length());
     * hd.endElement("", "", RawDataElementName.FRAGMENT_SCAN.getElementName()); } hd.endElement("",
     * "", RawDataElementName.QUANTITY_FRAGMENT_SCAN.getElementName());
     * 
     * }
     */

    // <MASS_LIST>
    MassList massLists[] = scan.getMassLists();
    for (MassList massList : massLists) {
      StorableMassList stMassList = (StorableMassList) massList;
      atts.addAttribute("", "", RawDataElementName.NAME.getElementName(), "CDATA",
          stMassList.getName());
      atts.addAttribute("", "", RawDataElementName.STORAGE_ID.getElementName(), "CDATA",
          String.valueOf(stMassList.getStorageID()));
      hd.startElement("", "", RawDataElementName.MASS_LIST.getElementName(), atts);
      atts.clear();
      hd.endElement("", "", RawDataElementName.MASS_LIST.getElementName());
    }

    // <POLARITY>
    hd.startElement("", "", RawDataElementName.POLARITY.getElementName(), atts);
    String pol = scan.getPolarity().toString();
    hd.characters(pol.toCharArray(), 0, pol.length());
    hd.endElement("", "", RawDataElementName.POLARITY.getElementName());

    // <SCAN_DESCRIPTION>
    hd.startElement("", "", RawDataElementName.SCAN_DESCRIPTION.getElementName(), atts);
    String scanDesc = scan.getScanDefinition();
    hd.characters(scanDesc.toCharArray(), 0, scanDesc.length());
    hd.endElement("", "", RawDataElementName.SCAN_DESCRIPTION.getElementName());

    // <SCAN_MZ_RANGE>
    hd.startElement("", "", RawDataElementName.SCAN_MZ_RANGE.getElementName(), atts);
    Range<Double> mzRange = scan.getScanningMZRange();
    String mzRangeStr = mzRange.lowerEndpoint() + "-" + mzRange.upperEndpoint();
    hd.characters(mzRangeStr.toCharArray(), 0, mzRangeStr.length());
    hd.endElement("", "", RawDataElementName.SCAN_MZ_RANGE.getElementName());

    // <MOBILITY>
    //hd.startElement("", "", RawDataElementName.MOBILITY.getElementName(), atts);
    //double mobility = scan.getMobility();
    //hd.characters(String.valueOf(mobility).toCharArray(), 0, String.valueOf(mobility).length());
    //hd.endElement("", "", RawDataElementName.MOBILITY.getElementName());

<<<<<<< HEAD
=======
    // <MOBILITY_TYPE>
    hd.startElement("", "", RawDataElementName.MOBILITY_TYPE.getElementName(), atts);
    MobilityType mobilityType = scan.getMobilityType();
    hd.characters(mobilityType.toString().toCharArray(), 0, mobilityType.toString().length());
    hd.endElement("", "", RawDataElementName.MOBILITY_TYPE.getElementName());

    if (scan instanceof StorableImagingScan) {
      // <COORDINATES>
      hd.startElement("", "", RawDataElementName.COORDINATES.getElementName(), atts);
      Coordinates coordinates = ((StorableImagingScan) scan).getCoordinates();
      hd.characters(coordinates.toString().toCharArray(), 0, coordinates.toString().length());
      hd.endElement("", "", RawDataElementName.COORDINATES.getElementName());
    }
>>>>>>> a95969fb
  }

  private void fillFrameElement(Frame frame, TransformerHandler hd)
      throws SAXException, IOException {
    AttributesImpl atts = new AttributesImpl();

    String frameId = String.valueOf(frame.getFrameId());
    hd.startElement("", "", RawDataElementName.FRAME_ID.getElementName(), atts);
    hd.characters(frameId.toCharArray(), 0, frameId.length());
    hd.endElement("", "", RawDataElementName.FRAME_ID.getElementName());

    // <MOBILITY_TYPE>
    //hd.startElement("", "", RawDataElementName.MOBILITY_TYPE.getElementName(), atts);
    //MobilityType mobilityType = scan.getMobilityType();
    //hd.characters(mobilityType.toString().toCharArray(), 0, mobilityType.toString().length());
    //hd.endElement("", "", RawDataElementName.MOBILITY_TYPE.getElementName());

    hd.startElement("", "", RawDataElementName.LOWER_MOBILITY_RANGE.getElementName(), atts);
    hd.characters(frame.getMobilityRange().lowerEndpoint().toString().toCharArray(), 0,
        frame.getMobilityRange().lowerEndpoint().toString().toCharArray().length);
    hd.endElement("", "", RawDataElementName.LOWER_MOBILITY_RANGE.getElementName());

    hd.startElement("", "", RawDataElementName.UPPER_MOBILITY_RANGE.getElementName(), atts);
    hd.characters(frame.getMobilityRange().upperEndpoint().toString().toCharArray(), 0,
        frame.getMobilityRange().upperEndpoint().toString().toCharArray().length);
    hd.endElement("", "", RawDataElementName.UPPER_MOBILITY_RANGE.getElementName());

    Set<Integer> mobilityScanNumbers = frame.getMobilityScanNumbers();
    atts.addAttribute("", "", RawDataElementName.QUANTITY.getElementName(), "CDATA",
        String.valueOf(mobilityScanNumbers.size()));
    hd.startElement("", "", RawDataElementName.QUANTITY_MOBILITY_SCANS.getElementName(), atts);
    atts.clear();
    for (int i : mobilityScanNumbers) {
      hd.startElement("", "", RawDataElementName.MOBILITY_SCANNUM.getElementName(), atts);
      hd.characters(String.valueOf(i).toCharArray(), 0, String.valueOf(i).length());
      hd.endElement("", "", RawDataElementName.MOBILITY_SCANNUM.getElementName());
    }
    hd.endElement("", "", RawDataElementName.QUANTITY_MOBILITY_SCANS.getElementName());

  }

  /**
   * @return the progress of these functions saving the raw data information to the zip file.
   */
  double getProgress() {
    return progress;
  }

  void cancel() {
    canceled = true;
  }
}<|MERGE_RESOLUTION|>--- conflicted
+++ resolved
@@ -18,18 +18,6 @@
 
 package io.github.mzmine.modules.io.projectsave;
 
-<<<<<<< HEAD
-import com.google.common.collect.Range;
-import io.github.mzmine.datamodel.Frame;
-import io.github.mzmine.datamodel.IMSRawDataFile;
-import io.github.mzmine.datamodel.MassList;
-import io.github.mzmine.datamodel.Scan;
-import io.github.mzmine.project.impl.IMSRawDataFileImpl;
-import io.github.mzmine.project.impl.RawDataFileImpl;
-import io.github.mzmine.project.impl.StorableMassList;
-import io.github.mzmine.project.impl.StorableScan;
-=======
->>>>>>> a95969fb
 import java.io.IOException;
 import java.io.OutputStream;
 import java.io.RandomAccessFile;
@@ -47,8 +35,6 @@
 import javax.xml.transform.stream.StreamResult;
 import org.xml.sax.SAXException;
 import org.xml.sax.helpers.AttributesImpl;
-<<<<<<< HEAD
-=======
 import com.google.common.collect.Range;
 import io.github.mzmine.datamodel.Frame;
 import io.github.mzmine.datamodel.IMSRawDataFile;
@@ -63,7 +49,6 @@
 import io.github.mzmine.project.impl.StorableImagingScan;
 import io.github.mzmine.project.impl.StorableMassList;
 import io.github.mzmine.project.impl.StorableScan;
->>>>>>> a95969fb
 
 class RawDataFileSaveHandler {
 
@@ -86,7 +71,7 @@
    * same zip file.
    *
    * @param rawDataFile raw data file to be copied
-   * @param number number of the raw data file
+   * @param number      number of the raw data file
    * @throws java.io.IOException
    * @throws TransformerConfigurationException
    * @throws SAXException
@@ -347,7 +332,7 @@
      * hd.characters(String.valueOf(i).toCharArray(), 0, String.valueOf(i).length());
      * hd.endElement("", "", RawDataElementName.FRAGMENT_SCAN.getElementName()); } hd.endElement("",
      * "", RawDataElementName.QUANTITY_FRAGMENT_SCAN.getElementName());
-     * 
+     *
      * }
      */
 
@@ -389,14 +374,6 @@
     //hd.characters(String.valueOf(mobility).toCharArray(), 0, String.valueOf(mobility).length());
     //hd.endElement("", "", RawDataElementName.MOBILITY.getElementName());
 
-<<<<<<< HEAD
-=======
-    // <MOBILITY_TYPE>
-    hd.startElement("", "", RawDataElementName.MOBILITY_TYPE.getElementName(), atts);
-    MobilityType mobilityType = scan.getMobilityType();
-    hd.characters(mobilityType.toString().toCharArray(), 0, mobilityType.toString().length());
-    hd.endElement("", "", RawDataElementName.MOBILITY_TYPE.getElementName());
-
     if (scan instanceof StorableImagingScan) {
       // <COORDINATES>
       hd.startElement("", "", RawDataElementName.COORDINATES.getElementName(), atts);
@@ -404,7 +381,6 @@
       hd.characters(coordinates.toString().toCharArray(), 0, coordinates.toString().length());
       hd.endElement("", "", RawDataElementName.COORDINATES.getElementName());
     }
->>>>>>> a95969fb
   }
 
   private void fillFrameElement(Frame frame, TransformerHandler hd)
