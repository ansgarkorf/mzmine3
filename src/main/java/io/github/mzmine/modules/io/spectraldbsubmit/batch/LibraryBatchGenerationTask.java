--- conflicted
+++ resolved
@@ -183,30 +183,11 @@
       chimericMap = Map.of();
     }
 
-    String lastName = null;
-
     // first entry for the same molecule reflect the most common ion type, usually M+H
     var match = matches.get(0);
 
-    // filter matches
     for (int i = 0; i < scans.size(); i++) {
-//      final DataPoint[] dataPoints = spectra.get(i);
-
-<<<<<<< HEAD
-    // first entry for the same molecule reflect the most common ion type, usually M+H
-    var match = matches.get(0);
-
-    // filter matches
-    for (int i = 0; i < spectra.size(); i++) {
-      final DataPoint[] dataPoints = spectra.get(i);
-      if (dataPoints.length < minSignals) {
-        continue;
-      }
-
-      // add instrument type etc by parameter
-      Scan scan = scans.get(i);
-      SpectralDBEntry entry = new SpectralDBEntry(scan, match, dataPoints);
-=======
+
       final List<DataPoint> dataPoints = qualityParameters.matches(scans.get(i), match);
       if (dataPoints == null) {
         continue;
@@ -219,7 +200,6 @@
       // add instrument type etc by parameter
       Scan scan = scans.get(i);
       SpectralDBEntry entry = new SpectralDBEntry(scan, match, dps);
->>>>>>> 487061f7
       entry.putAll(metadataMap);
       if (ChimericMsOption.FLAG.equals(handleChimericsOption)) {
         // default is passed
