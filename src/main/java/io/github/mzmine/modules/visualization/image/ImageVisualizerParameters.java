/*
 * Copyright 2006-2022 The MZmine Development Team
 *
 * This file is part of MZmine.
 *
 * MZmine is free software; you can redistribute it and/or modify it under the terms of the GNU
 * General Public License as published by the Free Software Foundation; either version 2 of the
 * License, or (at your option) any later version.
 *
 * MZmine is distributed in the hope that it will be useful, but WITHOUT ANY WARRANTY; without even
 * the implied warranty of MERCHANTABILITY or FITNESS FOR A PARTICULAR PURPOSE. See the GNU
 * General Public License for more details.
 *
 * You should have received a copy of the GNU General Public License along with MZmine; if not,
 * write to the Free Software Foundation, Inc., 51 Franklin St, Fifth Floor, Boston, MA 02110-1301 USA.
 *
 */

package io.github.mzmine.modules.visualization.image;

import io.github.mzmine.parameters.Parameter;
import io.github.mzmine.parameters.impl.SimpleParameterSet;
import io.github.mzmine.parameters.parametertypes.BooleanParameter;
import io.github.mzmine.parameters.parametertypes.OptionalParameter;
import io.github.mzmine.parameters.parametertypes.ranges.MZRangeParameter;
import io.github.mzmine.parameters.parametertypes.ranges.MobilityRangeParameter;
import io.github.mzmine.parameters.parametertypes.selectors.RawDataFilesParameter;
import io.github.mzmine.parameters.parametertypes.selectors.ScanSelection;
import io.github.mzmine.parameters.parametertypes.selectors.ScanSelectionParameter;

/*
 * @author Ansgar Korf (ansgar.korf@uni-muenster.de)
 */
public class ImageVisualizerParameters extends SimpleParameterSet {

  public static final RawDataFilesParameter rawDataFiles = new RawDataFilesParameter();

  public static final ScanSelectionParameter scanSelection = new ScanSelectionParameter(
      "Scan " + "selection",
      "Filter scans based on their properties. Different noise levels are recommended for MS1 and MS/MS scans",
      new ScanSelection());

  public static final MZRangeParameter mzRange = new MZRangeParameter("m/z range",
      "Select m/z range");
  public static final OptionalParameter<MobilityRangeParameter> mobilityRange = new OptionalParameter<>(
      new MobilityRangeParameter());
  public static final BooleanParameter normalize = new BooleanParameter("TIC normalize",
      "Normalize each value by the scans TIC", false);

  public ImageVisualizerParameters() {
<<<<<<< HEAD
    super(new Parameter[]{rawDataFiles, scanSelection, mzRange, mobilityRange, normalize});
=======
    super(new Parameter[]{rawDataFiles, scanSelection, mzRange},
        "https://mzmine.github.io/mzmine_documentation/visualization_modules/image_raw_data/image_viewer.html");
>>>>>>> 0bdbf6d9
  }
}<|MERGE_RESOLUTION|>--- conflicted
+++ resolved
@@ -48,11 +48,7 @@
       "Normalize each value by the scans TIC", false);
 
   public ImageVisualizerParameters() {
-<<<<<<< HEAD
-    super(new Parameter[]{rawDataFiles, scanSelection, mzRange, mobilityRange, normalize});
-=======
-    super(new Parameter[]{rawDataFiles, scanSelection, mzRange},
+    super(new Parameter[]{rawDataFiles, scanSelection, mzRange, mobilityRange, normalize},
         "https://mzmine.github.io/mzmine_documentation/visualization_modules/image_raw_data/image_viewer.html");
->>>>>>> 0bdbf6d9
   }
 }