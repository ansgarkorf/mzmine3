--- conflicted
+++ resolved
@@ -19,13 +19,8 @@
 package io.github.mzmine.modules.visualization.kendrickmassplot;
 
 import org.jfree.data.xy.AbstractXYZDataset;
-<<<<<<< HEAD
 import io.github.mzmine.datamodel.features.FeatureList;
 import io.github.mzmine.datamodel.features.FeatureListRow;
-=======
-import io.github.mzmine.datamodel.PeakList;
-import io.github.mzmine.datamodel.PeakListRow;
->>>>>>> 9f993fd7
 import io.github.mzmine.parameters.ParameterSet;
 import io.github.mzmine.util.FormulaUtils;
 
@@ -50,6 +45,15 @@
   private double[] zValues;
   private double[] bubbleSizeValues;
   private ParameterSet parameters;
+
+  public KendrickMassPlotXYZDataset(double[] xValues, double[] yValues, double[] zValues,
+      double[] bubbleSizeValues) {
+    super();
+    this.xValues = xValues;
+    this.yValues = yValues;
+    this.zValues = zValues;
+    this.bubbleSizeValues = bubbleSizeValues;
+  }
 
   public KendrickMassPlotXYZDataset(ParameterSet parameters) {
 
@@ -156,13 +160,13 @@
       } else if (bubbleSizeLabel.equals("Area")) {
         bubbleSizeValues[i] = selectedRows[i].getAverageArea();
       } else if (bubbleSizeLabel.equals("Tailing factor")) {
-        bubbleSizeValues[i] = selectedRows[i].getBestPeak().getTailingFactor();
+        bubbleSizeValues[i] = selectedRows[i].getBestFeature().getTailingFactor();
       } else if (bubbleSizeLabel.equals("Asymmetry factor")) {
-        bubbleSizeValues[i] = selectedRows[i].getBestPeak().getAsymmetryFactor();
+        bubbleSizeValues[i] = selectedRows[i].getBestFeature().getAsymmetryFactor();
       } else if (bubbleSizeLabel.equals("FWHM")) {
-        bubbleSizeValues[i] = selectedRows[i].getBestPeak().getFWHM();
+        bubbleSizeValues[i] = selectedRows[i].getBestFeature().getFWHM();
       } else if (bubbleSizeLabel.equals("m/z")) {
-        bubbleSizeValues[i] = selectedRows[i].getBestPeak().getMZ();
+        bubbleSizeValues[i] = selectedRows[i].getBestFeature().getMZ();
       } else {
         bubbleSizeValues[i] = 5;
       }
