--- conflicted
+++ resolved
@@ -162,6 +162,65 @@
     return matches(scan, offset);
   }
 
+  /**
+   * @param scan
+   * @param scanNumberOffset is used for baseFilteringInteger (filter every n-th scan)
+   * @return
+   */
+  public boolean matches(Scan scan, int scanNumberOffset) {
+    if ((msLevel != null) && (!msLevel.equals(scan.getMSLevel()))) {
+      return false;
+    }
+
+    if ((polarity != null) && (!polarity.equals(scan.getPolarity()))) {
+      return false;
+    }
+
+    if ((spectrumType != null) && (!spectrumType.equals(scan.getSpectrumType()))) {
+      return false;
+    }
+
+    if ((scanNumberRange != null) && (!scanNumberRange.contains(scan.getScanNumber()))) {
+      return false;
+    }
+
+    if ((baseFilteringInteger != null)
+        && ((scan.getScanNumber() - scanNumberOffset) % baseFilteringInteger != 0)) {
+      return false;
+    }
+
+    if ((scanRTRange != null) && (!scanRTRange.contains(scan.getRetentionTime()))) {
+      return false;
+    }
+
+    if (scan instanceof Frame) {
+      if (scanMobilityRange != null && !((Frame) scan).getMobilityRange().isConnected(scanMobilityRange)) {
+        return false;
+      }
+    } else {
+      if ((scanMobilityRange != null) && (!scanMobilityRange.contains(scan.getMobility()))) {
+        return false;
+      }
+    }
+
+    if (!Strings.isNullOrEmpty(scanDefinition)) {
+
+      final String actualScanDefinition = scan.getScanDefinition();
+
+      if (Strings.isNullOrEmpty(actualScanDefinition)) {
+        return false;
+      }
+
+      final String regex = TextUtils.createRegexFromWildcards(scanDefinition);
+
+      if (!actualScanDefinition.matches(regex)) {
+        return false;
+      }
+    }
+    return true;
+  }
+
+
   public boolean matches(MobilityScan scan) {
     // scan offset was changed
     int offset;
@@ -184,86 +243,6 @@
    * @param scanNumberOffset is used for baseFilteringInteger (filter every n-th scan)
    * @return
    */
-  public boolean matches(Scan scan, int scanNumberOffset) {
-    if ((msLevel != null) && (!msLevel.equals(scan.getMSLevel()))) {
-      return false;
-    }
-
-    if ((polarity != null) && (!polarity.equals(scan.getPolarity()))) {
-      return false;
-    }
-
-    if ((spectrumType != null) && (!spectrumType.equals(scan.getSpectrumType()))) {
-      return false;
-    }
-
-    if ((scanNumberRange != null) && (!scanNumberRange.contains(scan.getScanNumber()))) {
-      return false;
-    }
-
-    if ((baseFilteringInteger != null)
-        && ((scan.getScanNumber() - scanNumberOffset) % baseFilteringInteger != 0)) {
-      return false;
-    }
-
-    if ((scanRTRange != null) && (!scanRTRange.contains(scan.getRetentionTime()))) {
-      return false;
-    }
-
-    if (scan instanceof Frame) {
-      if (scanMobilityRange != null && !((Frame) scan).getMobilityRange()
-          .isConnected(scanMobilityRange)) {
-        return false;
-      }
-    } else {
-      if ((scanMobilityRange != null) && (!scanMobilityRange.contains(scan.getMobility()))) {
-        return false;
-      }
-    }
-
-    if (!Strings.isNullOrEmpty(scanDefinition)) {
-
-      final String actualScanDefinition = scan.getScanDefinition();
-
-      if (Strings.isNullOrEmpty(actualScanDefinition)) {
-        return false;
-      }
-
-      final String regex = TextUtils.createRegexFromWildcards(scanDefinition);
-
-      if (!actualScanDefinition.matches(regex)) {
-        return false;
-      }
-    }
-    return true;
-  }
-
-<<<<<<< HEAD
-=======
-
-  public boolean matches(MobilityScan scan) {
-    // scan offset was changed
-    int offset;
-    if (scanNumberRange != null) {
-      offset = scanNumberRange.lowerEndpoint();
-    } else {
-      // first scan number
-      if (scan.getFrame().getDataFile() != null
-          && scan.getFrame().getDataFile().getScanNumbers().length > 0) {
-        offset = scan.getFrame().getDataFile().getScanNumbers()[0];
-      } else {
-        offset = 1;
-      }
-    }
-    return matches(scan, offset);
-  }
-
->>>>>>> aea7564f
-  /**
-   * @param scan
-   * @param scanNumberOffset is used for baseFilteringInteger (filter every n-th scan)
-   * @return
-   */
   public boolean matches(MobilityScan scan, int scanNumberOffset) {
     if ((msLevel != null) && (!msLevel.equals(scan.getFrame().getMSLevel()))) {
       return false;
