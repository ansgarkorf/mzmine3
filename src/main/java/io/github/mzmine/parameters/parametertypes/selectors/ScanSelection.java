/*
 * Copyright 2006-2020 The MZmine Development Team
 * 
 * This file is part of MZmine.
 * 
 * MZmine is free software; you can redistribute it and/or modify it under the terms of the GNU
 * General Public License as published by the Free Software Foundation; either version 2 of the
 * License, or (at your option) any later version.
 * 
 * MZmine is distributed in the hope that it will be useful, but WITHOUT ANY WARRANTY; without even
 * the implied warranty of MERCHANTABILITY or FITNESS FOR A PARTICULAR PURPOSE. See the GNU General
 * Public License for more details.
 * 
 * You should have received a copy of the GNU General Public License along with MZmine; if not,
 * write to the Free Software Foundation, Inc., 51 Franklin St, Fifth Floor, Boston, MA 02110-1301
 * USA
 */

package io.github.mzmine.parameters.parametertypes.selectors;

import java.util.ArrayList;
import java.util.List;
import javax.annotation.concurrent.Immutable;
import com.google.common.base.Strings;
import com.google.common.collect.Range;
import com.google.common.primitives.Ints;
import io.github.mzmine.datamodel.MassSpectrumType;
import io.github.mzmine.datamodel.PolarityType;
import io.github.mzmine.datamodel.RawDataFile;
import io.github.mzmine.datamodel.Scan;
import io.github.mzmine.util.TextUtils;

@Immutable
public class ScanSelection {

  private final Range<Integer> scanNumberRange;
  private Integer baseFilteringInteger;
<<<<<<< HEAD
  private final Range<Double> scanRTRange;
  private final Range<Double> scanMobilityRange;
=======
  private final Range<Float> scanRTRange;
>>>>>>> 324704da
  private final PolarityType polarity;
  private final MassSpectrumType spectrumType;
  private final Integer msLevel;
  private String scanDefinition;

  public ScanSelection() {
    this(1);
  }

  public ScanSelection(int msLevel) {
    this(null, null, null, null, null, null, msLevel, null);
  }

<<<<<<< HEAD
  public ScanSelection(Range<Double> scanRTRange, int msLevel) {
    this(null, null, scanRTRange, null, null, null, msLevel, null);
  }

  public ScanSelection(Range<Integer> scanNumberRange, Integer baseFilteringInteger,
      Range<Double> scanRTRange, Range<Double> scanMobilityRange, PolarityType polarity,
      MassSpectrumType spectrumType, Integer msLevel, String scanDefinition) {
=======
  public ScanSelection(Range<Float> scanRTRange, int msLevel) {
    this(null, null, scanRTRange, null, null, msLevel, null);
  }

  public ScanSelection(Range<Integer> scanNumberRange, Integer baseFilteringInteger,
      Range<Float> scanRTRange, PolarityType polarity, MassSpectrumType spectrumType,
      Integer msLevel, String scanDefinition) {
>>>>>>> 324704da
    this.scanNumberRange = scanNumberRange;
    this.baseFilteringInteger = baseFilteringInteger;
    this.scanRTRange = scanRTRange;
    this.scanMobilityRange = scanMobilityRange;
    this.polarity = polarity;
    this.spectrumType = spectrumType;
    this.msLevel = msLevel;
    this.scanDefinition = scanDefinition;
  }

  public Range<Integer> getScanNumberRange() {
    return scanNumberRange;
  }

  public Integer getBaseFilteringInteger() {
    return baseFilteringInteger;
  }

  public Range<Float> getScanRTRange() {
    return scanRTRange;
  }

  public Range<Double> getScanMobilityRange() {
    return scanMobilityRange;
  }

  public PolarityType getPolarity() {
    return polarity;
  }

  public MassSpectrumType getSpectrumType() {
    return spectrumType;
  }

  public Integer getMsLevel() {
    return msLevel;
  }

  public String getScanDefinition() {
    return scanDefinition;
  }

  public Scan[] getMatchingScans(RawDataFile dataFile) {

    final List<Scan> matchingScans = new ArrayList<>();

    int scanNumbers[] = dataFile.getScanNumbers();
    for (int scanNumber : scanNumbers) {

      Scan scan = dataFile.getScan(scanNumber);
      if (matches(scan))
        matchingScans.add(scan);
    }

    return matchingScans.toArray(new Scan[matchingScans.size()]);
  }

  public int[] getMatchingScanNumbers(RawDataFile dataFile) {

    final List<Integer> matchingScans = new ArrayList<>();

    int scanNumbers[] = dataFile.getScanNumbers();

    for (int scanNumber : scanNumbers) {
      Scan scan = dataFile.getScan(scanNumber);
      if (matches(scan))
        matchingScans.add(scanNumber);
    }

    return Ints.toArray(matchingScans);
  }

  public boolean matches(Scan scan) {
    // scan offset was changed
    int offset;
    if (scanNumberRange != null)
      offset = scanNumberRange.lowerEndpoint();
    else {
      // first scan number
      if (scan.getDataFile() != null && scan.getDataFile().getScanNumbers().length > 0)
        offset = scan.getDataFile().getScanNumbers()[0];
      else
        offset = 1;
    }
    return matches(scan, offset);
  }

  /**
   * 
   * @param scan
   * @param scanNumberOffset is used for baseFilteringInteger (filter every n-th scan)
   * @return
   */
  public boolean matches(Scan scan, int scanNumberOffset) {
    if ((msLevel != null) && (!msLevel.equals(scan.getMSLevel())))
      return false;

    if ((polarity != null) && (!polarity.equals(scan.getPolarity())))
      return false;

    if ((spectrumType != null) && (!spectrumType.equals(scan.getSpectrumType())))
      return false;

    if ((scanNumberRange != null) && (!scanNumberRange.contains(scan.getScanNumber())))
      return false;

    if ((baseFilteringInteger != null)
        && ((scan.getScanNumber() - scanNumberOffset) % baseFilteringInteger != 0))
      return false;

    if ((scanRTRange != null) && (!scanRTRange.contains(scan.getRetentionTime())))
      return false;

    if ((scanMobilityRange != null) && (!scanMobilityRange.contains(scan.getMobility())))
      return false;

    if (!Strings.isNullOrEmpty(scanDefinition)) {

      final String actualScanDefinition = scan.getScanDefinition();

      if (Strings.isNullOrEmpty(actualScanDefinition))
        return false;

      final String regex = TextUtils.createRegexFromWildcards(scanDefinition);

      if (!actualScanDefinition.matches(regex))
        return false;
    }
    return true;
  }
}<|MERGE_RESOLUTION|>--- conflicted
+++ resolved
@@ -35,12 +35,8 @@
 
   private final Range<Integer> scanNumberRange;
   private Integer baseFilteringInteger;
-<<<<<<< HEAD
-  private final Range<Double> scanRTRange;
   private final Range<Double> scanMobilityRange;
-=======
   private final Range<Float> scanRTRange;
->>>>>>> 324704da
   private final PolarityType polarity;
   private final MassSpectrumType spectrumType;
   private final Integer msLevel;
@@ -54,23 +50,13 @@
     this(null, null, null, null, null, null, msLevel, null);
   }
 
-<<<<<<< HEAD
-  public ScanSelection(Range<Double> scanRTRange, int msLevel) {
+  public ScanSelection(Range<Float> scanRTRange, int msLevel) {
     this(null, null, scanRTRange, null, null, null, msLevel, null);
   }
 
   public ScanSelection(Range<Integer> scanNumberRange, Integer baseFilteringInteger,
-      Range<Double> scanRTRange, Range<Double> scanMobilityRange, PolarityType polarity,
+      Range<Float> scanRTRange, Range<Double> scanMobilityRange, PolarityType polarity,
       MassSpectrumType spectrumType, Integer msLevel, String scanDefinition) {
-=======
-  public ScanSelection(Range<Float> scanRTRange, int msLevel) {
-    this(null, null, scanRTRange, null, null, msLevel, null);
-  }
-
-  public ScanSelection(Range<Integer> scanNumberRange, Integer baseFilteringInteger,
-      Range<Float> scanRTRange, PolarityType polarity, MassSpectrumType spectrumType,
-      Integer msLevel, String scanDefinition) {
->>>>>>> 324704da
     this.scanNumberRange = scanNumberRange;
     this.baseFilteringInteger = baseFilteringInteger;
     this.scanRTRange = scanRTRange;
