/*
 * Copyright 2006-2020 The MZmine Development Team
 *
 * This file is part of MZmine.
 *
 * MZmine is free software; you can redistribute it and/or modify it under the terms of the GNU
 * General Public License as published by the Free Software Foundation; either version 2 of the
 * License, or (at your option) any later version.
 *
 * MZmine is distributed in the hope that it will be useful, but WITHOUT ANY WARRANTY; without even
 * the implied warranty of MERCHANTABILITY or FITNESS FOR A PARTICULAR PURPOSE. See the GNU General
 * Public License for more details.
 *
 * You should have received a copy of the GNU General Public License along with MZmine; if not,
 * write to the Free Software Foundation, Inc., 51 Franklin St, Fifth Floor, Boston, MA 02110-1301
 * USA
 */

package io.github.mzmine.project.impl;

import com.google.common.collect.ImmutableList;
import com.google.common.collect.Range;
import io.github.mzmine.datamodel.Frame;
<<<<<<< HEAD
import io.github.mzmine.datamodel.MobilityMassSpectrum;
import io.github.mzmine.datamodel.Scan;
import io.github.mzmine.modules.dataprocessing.featdet_mobilogrambuilder.Mobilogram;
=======
import io.github.mzmine.datamodel.ImsMsMsInfo;
import io.github.mzmine.datamodel.MobilityScan;
>>>>>>> 67b02440
import java.io.IOException;
import java.util.Collection;
import java.util.Collections;
import java.util.HashMap;
<<<<<<< HEAD
import java.util.Collection;
import java.util.List;
=======
>>>>>>> 67b02440
import java.util.Map;
import java.util.Objects;
import java.util.Optional;
import java.util.Set;
import java.util.logging.Logger;
import java.util.SortedMap;
import java.util.TreeMap;
import java.util.logging.Logger;
import javax.annotation.Nonnull;
import javax.annotation.Nullable;

/**
 * @author https://github.com/SteffenHeu
 * @see io.github.mzmine.datamodel.Frame
 */
public class StorableFrame extends StorableScan implements Frame {

  private static Logger logger = Logger.getLogger(Frame.class.getName());

  /**
   * key = scan num, value = mobility scan
   */
<<<<<<< HEAD
  private final Map<Integer, MobilityMassSpectrum> mobilityMassSpectra;
//  private final Map<Integer, Double> mobilities;
  private final List<StorableMobilogram> mobilograms;
=======
  private final Map<Integer, MobilityScan> mobilitySubScans;
  private final Set<ImsMsMsInfo> precursorInfos;

>>>>>>> 67b02440
  /**
   * Mobility range of this frame. Updated when a scan is added.
   */
  private Range<Double> mobilityRange;

  /**
   * Creates a storable frame and also stores the mobility resolved scans.
   *
   * @param originalFrame
   * @param rawDataFile
   * @param numberOfDataPoints
   * @param storageID
   */
  public StorableFrame(Frame originalFrame,
      RawDataFileImpl rawDataFile, int numberOfDataPoints, int storageID) throws IOException {
    super(originalFrame, rawDataFile, numberOfDataPoints, storageID);

<<<<<<< HEAD
//    mobilities = new HashMap<>(originalFrame.getNumberOfMobilityScans());
    mobilityMassSpectra = new HashMap<>(originalFrame.getNumberOfMobilityScans());
    mobilograms = new ArrayList<>();
=======
    mobilitySubScans = new HashMap<>(originalFrame.getNumberOfMobilityScans());
>>>>>>> 67b02440
    mobilityRange = null;
    precursorInfos = originalFrame.getImsMsMsInfos();
  }

  /*public StorableFrame(RawDataFileImpl rawDataFile, int storageID, int numberOfDataPoints,
      int scanNumber, int msLevel, float retentionTime, double precursorMZ,
      int precursorCharge,
      MassSpectrumType spectrumType,
      PolarityType polarity, String scanDefinition,
      Range<Double> scanMZRange, int frameId, @Nonnull MobilityType mobilityType,
      @Nonnull Range<Double> mobilityRange, @Nonnull List<Integer> mobilityScanNumbers) {

    super(rawDataFile, storageID, numberOfDataPoints, scanNumber, msLevel, retentionTime,
        precursorMZ, precursorCharge, spectrumType, polarity, scanDefinition,
        scanMZRange);

    this.frameId = frameId;
    this.mobilityRange = mobilityRange;
    this.mobilityType = mobilityType;

    mobilograms = new ArrayList<>();

    mobilityScans = new TreeMap<>();
    for (int scannum : mobilityScanNumbers) {
      Scan scan = rawDataFile.getScan(scannum);
      if (scan != null) {
        addMobilityScan(scan);
      }
    }
  }*/

  @Override
  public int getNumberOfMobilityScans() {
    return mobilitySubScans.size();
  }

  @Override
  public Set<Integer> getMobilityScanNumbers() {
    return mobilitySubScans.keySet();
  }

  @Nonnull
  @Override
  public Range<Double> getMobilityRange() {
    if (mobilityRange != null) {
      return mobilityRange;
    }
    return Range.singleton(0.0);
  }

  @Nonnull
  @Override
  public MobilityScan getMobilityScan(int num) {
    return Objects.requireNonNull(mobilitySubScans.get(num));
  }

  @Nonnull
  @Override
  public Collection<MobilityScan> getMobilityScans() {
    return mobilitySubScans.values();
  }

  /**
   * Not to be used during processing. Can only be called during raw data file reading before
   * finishWriting() was called.
   *
   * @param originalMobilityScan The mobility scan to store.
   */
  public final void addMobilityScan(MobilityScan originalMobilityScan) {
    try {
      final int storageId =
          rawDataFile.storeDataPoints(originalMobilityScan.getDataPoints());

      if (mobilityRange == null) {
        mobilityRange = Range.singleton(originalMobilityScan.getMobility());
      } else if (!mobilityRange.contains(originalMobilityScan.getMobility())) {
        mobilityRange = mobilityRange
            .span(Range.singleton(originalMobilityScan.getMobility()));
      }

      StorableMobilityScan storableMobilityScan =
          new StorableMobilityScan(originalMobilityScan, storageId);
      mobilitySubScans
          .put(originalMobilityScan.getSpectrumNumber(), storableMobilityScan);

    } catch (IOException e) {
      e.printStackTrace();
      logger.warning(() -> "Mobility scan " + originalMobilityScan.getSpectrumNumber() +
          " for frame " + getFrameId() + " not stored.");
    }
  }

  /**
   * @param mobilityScanIndex
   * @return
   * @see io.github.mzmine.datamodel.IMSRawDataFile#getMobilityForMobilitySpectrum(int, int)
   */
  @Override
  public double getMobilityForMobilityScanNumber(int mobilityScanIndex) {
    return ((IMSRawDataFileImpl) rawDataFile)
        .getMobilityForMobilitySpectrum(getScanNumber(), mobilityScanIndex);
  }

  /**
   * @return
   * @see IMSRawDataFileImpl#getMobilitiesForFrame(int)
   */
  @Nullable
  @Override
  public Map<Integer, Double> getMobilities() {
    return ((IMSRawDataFileImpl) rawDataFile).getMobilitiesForFrame(getScanNumber());
  }

<<<<<<< HEAD
  @Override
  public ImmutableList<Mobilogram> getMobilograms() {
    return ImmutableList.copyOf(mobilograms);
  }

  /**
   * @param mobilogram
   * @return the storage id, -1 on error
   */
  @Override
  public int addMobilogram(Mobilogram mobilogram) {

    if (mobilogram instanceof StorableMobilogram && !mobilogram.getRawDataFile()
        .equals(rawDataFile)) {

      logger.warning(() -> "Cannot add mobilogram of " + mobilogram.getRawDataFile().getName() +
          " to Frame of " + rawDataFile.getName());
      return -1;

    } else if (mobilogram instanceof StorableMobilogram && mobilogram.getRawDataFile()
        .equals(rawDataFile)) {

      logger.fine(() -> "Mobilogram already stored in this raw data file.");
      if (!mobilograms.contains(mobilogram)) {
        mobilograms.add((StorableMobilogram) mobilogram);
      }
      return ((StorableMobilogram) mobilogram).getStorageID();

    } else {

      try {
        final int storageId = ((IMSRawDataFileImpl) rawDataFile)
            .storeDataPointsForMobilogram(mobilogram.getDataPoints());

        StorableMobilogram storableMobilogram = new StorableMobilogram(mobilogram,
            (IMSRawDataFileImpl) rawDataFile, storageId);

        mobilograms.add(storableMobilogram);
        return storageId;
      } catch (IOException | ClassCastException e) {
        e.printStackTrace();
        return -1;
      }
    }
  }

  @Override
  public void clearMobilograms() {
    mobilograms.forEach(mob -> ((IMSRawDataFileImpl) rawDataFile)
        .removeDataPointsForMobilogram(mob.getStorageID()));
    mobilograms.clear();
=======
  @Nonnull
  @Override
  public Set<ImsMsMsInfo> getImsMsMsInfos() {
    return Objects.requireNonNullElse(precursorInfos, Collections.emptySet());
  }

  @Nullable
  @Override
  public ImsMsMsInfo getImsMsMsInfoForMobilityScan(int mobilityScanNumber) {
    Optional<ImsMsMsInfo> pcInfo = precursorInfos.stream()
        .filter(info -> info.getSpectrumNumberRange().contains(mobilityScanNumber)).findFirst();
    return pcInfo.orElse(null);
>>>>>>> 67b02440
  }

  @Override
  public boolean equals(Object o) {
    if (this == o) {
      return true;
    }
    if (!(o instanceof StorableFrame)) {
      return false;
    }
    StorableFrame that = (StorableFrame) o;
    return getScanNumber() == that.getScanNumber() && getMSLevel() == that.getMSLevel()
        && Double.compare(that.getPrecursorMZ(), getPrecursorMZ()) == 0
        && getPrecursorCharge() == that.getPrecursorCharge()
        && Float.compare(that.getRetentionTime(), getRetentionTime()) == 0
        && getNumberOfDataPoints() == that.getNumberOfDataPoints() && getStorageID() == that
        .getStorageID() && Double.compare(that.getMobility(), getMobility()) == 0
        && Objects.equals(getDataPointMZRange(), that.getDataPointMZRange()) && Objects
        .equals(getHighestDataPoint(), that.getHighestDataPoint()) && Double.compare(getTIC(),
        that.getTIC()) == 0
        && getSpectrumType() == that.getSpectrumType() && getDataFile().equals(that.getDataFile())
        && Objects.equals(getMassLists(), that.getMassLists()) && getPolarity() == that
        .getPolarity() && Objects.equals(getScanDefinition(), that.getScanDefinition())
        && getScanningMZRange().equals(that.getScanningMZRange()) && getMobilityType() == that
        .getMobilityType() && getFrameId() == that.getFrameId();
  }

  @Override
  public int hashCode() {
    return Objects
<<<<<<< HEAD
        .hash(getScanNumber(), getMSLevel(), getPrecursorMZ(), getPrecursorCharge(), getRetentionTime(),
=======
        .hash(getScanNumber(), getMSLevel(), getPrecursorMZ(), getPrecursorCharge(),
            getRetentionTime(),
>>>>>>> 67b02440
            getDataPointMZRange(), getHighestDataPoint(), getTIC(), getSpectrumType(),
            getNumberOfDataPoints(),
            getDataFile(), getMassLists(), getPolarity(), getScanDefinition(), getScanningMZRange(),
            getStorageID(), getMobility(), getMobilityType(), getFrameId());
  }
}<|MERGE_RESOLUTION|>--- conflicted
+++ resolved
@@ -21,23 +21,16 @@
 import com.google.common.collect.ImmutableList;
 import com.google.common.collect.Range;
 import io.github.mzmine.datamodel.Frame;
-<<<<<<< HEAD
-import io.github.mzmine.datamodel.MobilityMassSpectrum;
-import io.github.mzmine.datamodel.Scan;
-import io.github.mzmine.modules.dataprocessing.featdet_mobilogrambuilder.Mobilogram;
-=======
 import io.github.mzmine.datamodel.ImsMsMsInfo;
 import io.github.mzmine.datamodel.MobilityScan;
->>>>>>> 67b02440
+import io.github.mzmine.modules.dataprocessing.featdet_mobilogrambuilder.Mobilogram;
 import java.io.IOException;
 import java.util.Collection;
 import java.util.Collections;
+import java.util.ArrayList;
 import java.util.HashMap;
-<<<<<<< HEAD
 import java.util.Collection;
 import java.util.List;
-=======
->>>>>>> 67b02440
 import java.util.Map;
 import java.util.Objects;
 import java.util.Optional;
@@ -60,15 +53,9 @@
   /**
    * key = scan num, value = mobility scan
    */
-<<<<<<< HEAD
-  private final Map<Integer, MobilityMassSpectrum> mobilityMassSpectra;
-//  private final Map<Integer, Double> mobilities;
-  private final List<StorableMobilogram> mobilograms;
-=======
   private final Map<Integer, MobilityScan> mobilitySubScans;
   private final Set<ImsMsMsInfo> precursorInfos;
-
->>>>>>> 67b02440
+  private final List<StorableMobilogram> mobilograms;
   /**
    * Mobility range of this frame. Updated when a scan is added.
    */
@@ -86,13 +73,8 @@
       RawDataFileImpl rawDataFile, int numberOfDataPoints, int storageID) throws IOException {
     super(originalFrame, rawDataFile, numberOfDataPoints, storageID);
 
-<<<<<<< HEAD
-//    mobilities = new HashMap<>(originalFrame.getNumberOfMobilityScans());
-    mobilityMassSpectra = new HashMap<>(originalFrame.getNumberOfMobilityScans());
+    mobilitySubScans = new HashMap<>(originalFrame.getNumberOfMobilityScans());
     mobilograms = new ArrayList<>();
-=======
-    mobilitySubScans = new HashMap<>(originalFrame.getNumberOfMobilityScans());
->>>>>>> 67b02440
     mobilityRange = null;
     precursorInfos = originalFrame.getImsMsMsInfos();
   }
@@ -206,7 +188,20 @@
     return ((IMSRawDataFileImpl) rawDataFile).getMobilitiesForFrame(getScanNumber());
   }
 
-<<<<<<< HEAD
+  @Nonnull
+  @Override
+  public Set<ImsMsMsInfo> getImsMsMsInfos() {
+    return Objects.requireNonNullElse(precursorInfos, Collections.emptySet());
+  }
+
+  @Nullable
+  @Override
+  public ImsMsMsInfo getImsMsMsInfoForMobilityScan(int mobilityScanNumber) {
+    Optional<ImsMsMsInfo> pcInfo = precursorInfos.stream()
+        .filter(info -> info.getSpectrumNumberRange().contains(mobilityScanNumber)).findFirst();
+    return pcInfo.orElse(null);
+  }
+
   @Override
   public ImmutableList<Mobilogram> getMobilograms() {
     return ImmutableList.copyOf(mobilograms);
@@ -258,20 +253,6 @@
     mobilograms.forEach(mob -> ((IMSRawDataFileImpl) rawDataFile)
         .removeDataPointsForMobilogram(mob.getStorageID()));
     mobilograms.clear();
-=======
-  @Nonnull
-  @Override
-  public Set<ImsMsMsInfo> getImsMsMsInfos() {
-    return Objects.requireNonNullElse(precursorInfos, Collections.emptySet());
-  }
-
-  @Nullable
-  @Override
-  public ImsMsMsInfo getImsMsMsInfoForMobilityScan(int mobilityScanNumber) {
-    Optional<ImsMsMsInfo> pcInfo = precursorInfos.stream()
-        .filter(info -> info.getSpectrumNumberRange().contains(mobilityScanNumber)).findFirst();
-    return pcInfo.orElse(null);
->>>>>>> 67b02440
   }
 
   @Override
@@ -302,12 +283,8 @@
   @Override
   public int hashCode() {
     return Objects
-<<<<<<< HEAD
-        .hash(getScanNumber(), getMSLevel(), getPrecursorMZ(), getPrecursorCharge(), getRetentionTime(),
-=======
         .hash(getScanNumber(), getMSLevel(), getPrecursorMZ(), getPrecursorCharge(),
             getRetentionTime(),
->>>>>>> 67b02440
             getDataPointMZRange(), getHighestDataPoint(), getTIC(), getSpectrumType(),
             getNumberOfDataPoints(),
             getDataFile(), getMassLists(), getPolarity(), getScanDefinition(), getScanningMZRange(),
