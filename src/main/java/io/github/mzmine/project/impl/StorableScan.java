--- conflicted
+++ resolved
@@ -96,11 +96,7 @@
   }
 
   public StorableScan(RawDataFileImpl rawDataFile, int storageID, int numberOfDataPoints,
-<<<<<<< HEAD
-      int scanNumber, int msLevel, double retentionTime, double precursorMZ,
-=======
-      int scanNumber, int msLevel, float retentionTime, double mobility, double precursorMZ,
->>>>>>> 324704da
+      int scanNumber, int msLevel, float retentionTime, double precursorMZ,
       int precursorCharge, int fragmentScans[], MassSpectrumType spectrumType,
       PolarityType polarity, String scanDefinition, Range<Double> scanMZRange) {
 
@@ -110,7 +106,7 @@
   }
 
   public StorableScan(RawDataFileImpl rawDataFile, int storageID, int numberOfDataPoints,
-      int scanNumber, int msLevel, double retentionTime, double precursorMZ,
+      int scanNumber, int msLevel, float retentionTime, double precursorMZ,
       int precursorCharge, int fragmentScans[], MassSpectrumType spectrumType,
       PolarityType polarity, String scanDefinition, Range<Double> scanMZRange, double mobility,
       MobilityType mobilityType) {
