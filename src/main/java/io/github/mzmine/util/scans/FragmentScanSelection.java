/*
 * Copyright (c) 2004-2022 The MZmine Development Team
 *
 * Permission is hereby granted, free of charge, to any person
 * obtaining a copy of this software and associated documentation
 * files (the "Software"), to deal in the Software without
 * restriction, including without limitation the rights to use,
 * copy, modify, merge, publish, distribute, sublicense, and/or sell
 * copies of the Software, and to permit persons to whom the
 * Software is furnished to do so, subject to the following
 * conditions:
 *
 * The above copyright notice and this permission notice shall be
 * included in all copies or substantial portions of the Software.
 *
 * THE SOFTWARE IS PROVIDED "AS IS", WITHOUT WARRANTY OF ANY KIND,
 * EXPRESS OR IMPLIED, INCLUDING BUT NOT LIMITED TO THE WARRANTIES
 * OF MERCHANTABILITY, FITNESS FOR A PARTICULAR PURPOSE AND
 * NONINFRINGEMENT. IN NO EVENT SHALL THE AUTHORS OR COPYRIGHT
 * HOLDERS BE LIABLE FOR ANY CLAIM, DAMAGES OR OTHER LIABILITY,
 * WHETHER IN AN ACTION OF CONTRACT, TORT OR OTHERWISE, ARISING
 * FROM, OUT OF OR IN CONNECTION WITH THE SOFTWARE OR THE USE OR
 * OTHER DEALINGS IN THE SOFTWARE.
 */

package io.github.mzmine.util.scans;

import io.github.mzmine.datamodel.MergedMassSpectrum.MergingType;
import io.github.mzmine.datamodel.PrecursorIonTree;
import io.github.mzmine.datamodel.PrecursorIonTreeNode;
import io.github.mzmine.datamodel.Scan;
import io.github.mzmine.datamodel.features.FeatureListRow;
import io.github.mzmine.parameters.parametertypes.combowithinput.MsLevelFilter;
import io.github.mzmine.parameters.parametertypes.tolerances.MZTolerance;
import io.github.mzmine.util.MemoryMapStorage;
import io.github.mzmine.util.scans.SpectraMerging.IntensityMergingType;
import java.util.ArrayList;
import java.util.Collection;
import java.util.Comparator;
import java.util.List;
import java.util.Map;
import java.util.logging.Logger;
import org.jetbrains.annotations.NotNull;
import org.jetbrains.annotations.Nullable;

/**
 * Drives the selection of fragmentation spectra. Based on input spectra (MS2 or MSn) merged spectra
 * are generated.
 *
 * @param mzTol                 tolerance to merge signals
 * @param mergeSeparateEnergies the final list will contain one representative spectrum for each
 *                              energy
 * @param inputSpectra          keep input spectra in the final list or only use representative
 *                              spectra
 * @param msLevelFilter         is applied last after all merging is done. for MSn data this would
 *                              mean that either all MSn levels are used or only the pseudo MS2 scan
 *                              merged from all is kept when using MS2 only
 */
<<<<<<< HEAD
public record FragmentScanSelection(MZTolerance mzTol, boolean mergeSeparateEnergies,
                                    IncludeInputSpectra inputSpectra,
                                    IntensityMergingType intensityMergeType,
                                    @Nullable MemoryMapStorage storage) {
=======
public record FragmentScanSelection(@NotNull MZTolerance mzTol, boolean mergeSeparateEnergies,
                                    @NotNull IncludeInputSpectra inputSpectra,
                                    @NotNull IntensityMergingType intensityMergeType,
                                    @NotNull MsLevelFilter msLevelFilter) {
>>>>>>> eca055a9

  private static final Logger logger = Logger.getLogger(FragmentScanSelection.class.getName());

  public FragmentScanSelection(MZTolerance mzTol, boolean mergeSeparateEnergies,
      IncludeInputSpectra inputSpectra, IntensityMergingType intensityMergeType) {
    this(mzTol, mergeSeparateEnergies, inputSpectra, intensityMergeType, null);
  }

  public List<Scan> getAllFragmentSpectra(final FeatureListRow row) {
    return getAllFragmentSpectra(row.getAllFragmentScans());
  }

  /**
   * List of spectra merged on different MSn levels, energies, total merged, single most abundant,
   * ...
   *
   * @param scans prefiltered list of scans
   * @return list of merged and single scans
   */
  public @NotNull List<Scan> getAllFragmentSpectra(final List<Scan> scans) {
    if (scans.size() <= 1) {
      return scans;
    }

    boolean hasMSn = scans.stream().anyMatch(s -> s.getMSLevel() > 2);
    // make sure its mutable
    var allScans = new ArrayList<>(hasMSn ? getAllFromMSn(scans) : computeAllScans(scans));

    if (msLevelFilter.isFilter()) {
      allScans.removeIf(msLevelFilter::notMatch);
    }
    return allScans;
  }

  /**
   * Applies the selection to a list of MS spectra from the same MS level. The first scan is the
   * representative scan that merges all
   *
   * @param scans all scans from the same level
   * @return list of merged and single spectra
   */
  private List<Scan> computeAllScans(final List<Scan> scans) {
    if (scans.size() == 1) {
      return scans;
    }

    Map<Float, List<Scan>> byFragmentationEnergy = ScanUtils.splitByFragmentationEnergy(scans);
    List<Scan> allScans = new ArrayList<>();
    // merge by energies separately and then all together
    List<Scan> mergedByEnergy = mergeByFragmentationEnergy(byFragmentationEnergy);
    // first entry should be the mergeAll
    allScans.add(mergeSpectra(mergedByEnergy, MergingType.ALL_ENERGIES));
    addIf(mergeSeparateEnergies, allScans, mergedByEnergy);

    // filter out duplicates from the original scans list, same energy
    switch (inputSpectra) {
      case NONE -> {
      }
      case ALL -> allScans.addAll(scans);
      case HIGHEST_TIC_PER_ENERGY ->
          allScans.addAll(filterBestScansPerEnergy(byFragmentationEnergy.values()));
    }
    // make sure to have unique scans - they might have been added on multiple stages as single spectra
    return allScans.stream().distinct().toList();
  }

  private List<Scan> getAllFromMSn(final List<Scan> scans) {
    // get all merged spectra on MSn tree nodes, energies, and then one spectrum for all merged into one
    // for MS2, that means that all spectra are merged first for individual energies and then all of them to one
    // Empty list if only one spectrum
    // get best tree - there should only be one
    List<PrecursorIonTree> msnTrees = ScanUtils.getMSnFragmentTrees(scans, mzTol, null);
    if (msnTrees.size() > 1) {
      logger.finer(() -> String.format(
          "List of scans had more than 1 MSn Tree (%d). MZtolerance might be too low, will only use the biggest tree for now",
          msnTrees.size()));
    }
    PrecursorIonTree tree = msnTrees.stream()
        .max(Comparator.comparingInt(PrecursorIonTree::countPrecursor)).orElse(null);

    return tree == null ? List.of() : getAllFragmentSpectra(tree);
  }

  @NotNull
  public List<Scan> getAllFragmentSpectra(final PrecursorIonTree tree) {
    return getAllFragmentSpectra(tree.getRoot());
  }

  @NotNull
  public List<Scan> getAllFragmentSpectra(final PrecursorIonTreeNode root) {
    // merge each MSn node and add all selected scans
    List<List<Scan>> mergedPerTreeNode = root.streamWholeTree()
        .map(PrecursorIonTreeNode::getFragmentScans).map(this::computeAllScans).toList();

    // first scan of each list is the representative scan (merged from all other or a single if solitary)
    List<Scan> representativeMergedScans = mergedPerTreeNode.stream().map(list -> list.get(0))
        .toList();

    Scan allMerged = mergeSpectra(representativeMergedScans, MergingType.ALL_MSN_TO_PSEUDO_MS2);

    List<Scan> allScans = new ArrayList<>();
    allScans.add(allMerged);
    mergedPerTreeNode.forEach(allScans::addAll);

    if (msLevelFilter.isFilter()) {
      allScans.removeIf(msLevelFilter::notMatch);
    }
    return allScans;
  }

  /**
   * For each energy, retain one scan - with the highest TIC
   *
   * @param byFragmentationEnergy scans split by their fragmentation energy build a group
   * @return list of scans, for each energy one
   */
  private Collection<? extends Scan> filterBestScansPerEnergy(
      final Collection<List<Scan>> byFragmentationEnergy) {
    return byFragmentationEnergy.stream().map(this::getBestScan).toList();
  }

  /**
   * @param scans group of scans
   * @return the scan with the highest TIC, {@link FragmentScanSorter#DEFAULT_TIC}
   */
  public <T extends Scan> T getBestScan(final List<T> scans) {
    if (scans.size() == 1) {
      return scans.get(0);
    }
    scans.sort(FragmentScanSorter.DEFAULT_TIC);
    return scans.get(0);
  }

  /**
   * Merges all scans of the same energy. If there is only one scan with a specific energy, this
   * scan is used.
   *
   * @param inputScans list of input scans, usually already separated for MSn levels
   * @return list of one scan per fragmentation energy.
   */
  public List<Scan> mergeByFragmentationEnergy(final List<Scan> inputScans) {
    return mergeByFragmentationEnergy(ScanUtils.splitByFragmentationEnergy(inputScans));
  }

  /**
   * Merges all scans of the same energy. If there is only one scan with a specific energy, this
   * scan is used.
   *
   * @param perEnergy map of scans by fragmentation energy
   * @return list of one scan per fragmentation energy.
   */
  private List<Scan> mergeByFragmentationEnergy(final Map<Float, List<Scan>> perEnergy) {
    List<Scan> list = new ArrayList<>(perEnergy.size());
    for (final List<Scan> scans : perEnergy.values()) {
      if (scans.size() > 1) {
        list.add(mergeSpectra(scans, MergingType.SAME_ENERGY));
      } else {
        list.add(scans.get(0));
      }
    }

    return list;
  }

  /**
   * Merge list of spectra or return a single spectrum if list has only one element
   *
   * @param scans input list of spectra to be merged
   * @return merged spectrum or a mass spectrum
   */
  private Scan mergeSpectra(final List<? extends Scan> scans, MergingType mergeType) {
    if (scans.size() == 1) {
      return scans.get(0);
    }
    return SpectraMerging.mergeSpectra(scans, mzTol, mergeType, intensityMergeType, storage);
  }

  private void addIf(boolean condition, final List<Scan> targetList, final Object scans) {
    if (condition) {
      if (scans instanceof Scan scan) {
        targetList.add(scan);
      } else if (scans instanceof Collection<?> collection) {
        targetList.addAll((Collection<? extends Scan>) collection);
      }
    }
  }

  public enum IncludeInputSpectra {
    HIGHEST_TIC_PER_ENERGY, ALL, NONE
  }


}<|MERGE_RESOLUTION|>--- conflicted
+++ resolved
@@ -56,23 +56,18 @@
  *                              mean that either all MSn levels are used or only the pseudo MS2 scan
  *                              merged from all is kept when using MS2 only
  */
-<<<<<<< HEAD
-public record FragmentScanSelection(MZTolerance mzTol, boolean mergeSeparateEnergies,
-                                    IncludeInputSpectra inputSpectra,
-                                    IntensityMergingType intensityMergeType,
-                                    @Nullable MemoryMapStorage storage) {
-=======
 public record FragmentScanSelection(@NotNull MZTolerance mzTol, boolean mergeSeparateEnergies,
                                     @NotNull IncludeInputSpectra inputSpectra,
                                     @NotNull IntensityMergingType intensityMergeType,
-                                    @NotNull MsLevelFilter msLevelFilter) {
->>>>>>> eca055a9
+                                    @NotNull MsLevelFilter msLevelFilter,
+                                    @Nullable MemoryMapStorage storage) {
 
   private static final Logger logger = Logger.getLogger(FragmentScanSelection.class.getName());
 
-  public FragmentScanSelection(MZTolerance mzTol, boolean mergeSeparateEnergies,
-      IncludeInputSpectra inputSpectra, IntensityMergingType intensityMergeType) {
-    this(mzTol, mergeSeparateEnergies, inputSpectra, intensityMergeType, null);
+  public FragmentScanSelection(@NotNull MZTolerance mzTol, boolean mergeSeparateEnergies,
+      @NotNull IncludeInputSpectra inputSpectra, @NotNull IntensityMergingType intensityMergeType,
+      @NotNull MsLevelFilter msLevelFilter) {
+    this(mzTol, mergeSeparateEnergies, inputSpectra, intensityMergeType, msLevelFilter, null);
   }
 
   public List<Scan> getAllFragmentSpectra(final FeatureListRow row) {
