/*
 * Copyright (c) 2004-2022 The MZmine Development Team
 *
 * Permission is hereby granted, free of charge, to any person
 * obtaining a copy of this software and associated documentation
 * files (the "Software"), to deal in the Software without
 * restriction, including without limitation the rights to use,
 * copy, modify, merge, publish, distribute, sublicense, and/or sell
 * copies of the Software, and to permit persons to whom the
 * Software is furnished to do so, subject to the following
 * conditions:
 *
 * The above copyright notice and this permission notice shall be
 * included in all copies or substantial portions of the Software.
 *
 * THE SOFTWARE IS PROVIDED "AS IS", WITHOUT WARRANTY OF ANY KIND,
 * EXPRESS OR IMPLIED, INCLUDING BUT NOT LIMITED TO THE WARRANTIES
 * OF MERCHANTABILITY, FITNESS FOR A PARTICULAR PURPOSE AND
 * NONINFRINGEMENT. IN NO EVENT SHALL THE AUTHORS OR COPYRIGHT
 * HOLDERS BE LIABLE FOR ANY CLAIM, DAMAGES OR OTHER LIABILITY,
 * WHETHER IN AN ACTION OF CONTRACT, TORT OR OTHERWISE, ARISING
 * FROM, OUT OF OR IN CONNECTION WITH THE SOFTWARE OR THE USE OR
 * OTHER DEALINGS IN THE SOFTWARE.
 */

package io.github.mzmine.util.spectraldb.parser;

import io.github.mzmine.datamodel.DataPoint;
import io.github.mzmine.datamodel.impl.SimpleDataPoint;
import io.github.mzmine.modules.io.spectraldbsubmit.AdductParser;
import io.github.mzmine.taskcontrol.AbstractTask;
import io.github.mzmine.util.spectraldb.entry.DBEntryField;
import io.github.mzmine.util.spectraldb.entry.SpectralLibrary;
import io.github.mzmine.util.spectraldb.entry.SpectralLibraryEntry;
import java.io.BufferedReader;
import java.io.File;
import java.io.FileReader;
import java.io.IOException;
import java.util.ArrayList;
import java.util.EnumMap;
import java.util.List;
import java.util.Map;
import java.util.logging.Level;
import java.util.logging.Logger;

/**
 * Main format for library entries in GNPS
 *
 * @author Robin Schmid
 */
public class GnpsMgfParser extends SpectralDBTextParser {

  public GnpsMgfParser(int bufferEntries, LibraryEntryProcessor processor) {
    super(bufferEntries, processor);
  }

  private final static Logger logger = Logger.getLogger(GnpsMgfParser.class.getName());

  @Override
  public boolean parse(AbstractTask mainTask, File dataBaseFile, SpectralLibrary library)
      throws IOException {
    super.parse(mainTask, dataBaseFile, library);
    logger.info("Parsing mgf spectral library " + dataBaseFile.getAbsolutePath());

    // BEGIN IONS
    // meta data
    // SCANS=1 .... n (the scan ID; could be used to put all spectra of the
    // same entry together)
    // data
    // END IONS

    int correct = 0;
    State state = State.WAIT_FOR_META;
    Map<DBEntryField, Object> fields = new EnumMap<>(DBEntryField.class);
    List<DataPoint> dps = new ArrayList<>();
    int sep = -1;
    // create db
    try (BufferedReader br = new BufferedReader(new FileReader(dataBaseFile))) {
      for (String l; (l = br.readLine()) != null; ) {
        // main task was canceled?
        if (mainTask != null && mainTask.isCanceled()) {
          return false;
        }
        try {
          if (l.length() > 1) {
            // meta data start?
            if (state.equals(State.WAIT_FOR_META)) {
              if (l.equalsIgnoreCase("BEGIN IONS")) {
                fields = new EnumMap<>(fields);
                dps.clear();
                state = State.META;
              }
            } else {
              if (l.equalsIgnoreCase("END IONS")) {
                // add entry and reset
                if (fields.size() > 1 && dps.size() > 1) {
                  SpectralLibraryEntry entry = SpectralLibraryEntry.create(library.getStorage(),
                      fields, dps.toArray(new DataPoint[dps.size()]));
                  // add and push
                  addLibraryEntry(entry);
                  correct++;
                }
                state = State.WAIT_FOR_META;
              } else {
                sep = l.indexOf('=');
                if (sep == -1) {
                  // data starts
                  state = State.DATA;
                }
                switch (state) {
                  case WAIT_FOR_META:
                    // wait for next entry
                    break;
                  case DATA:
<<<<<<< HEAD
                    String[] data = l.split("[\\p{Zs}]");
=======
                    // split for any white space (tab or space ...)
                    String[] data = l.split("\\s+");
>>>>>>> dfd64e04
                    dps.add(new SimpleDataPoint(Double.parseDouble(data[0]),
                        Double.parseDouble(data[1])));
                    break;
                  case META:
                    if (sep != -1 && sep < l.length() - 1) {
                      DBEntryField field = DBEntryField.forMgfID(l.substring(0, sep));
                      if (field != null) {
                        String content = l.substring(sep + 1);
                        if (!content.isEmpty()) {
                          try {
                            Object value = field.convertValue(content);

                            // name
                            if (field.equals(DBEntryField.NAME)) {
                              String name = ((String) value);
                              int lastSpace = name.lastIndexOf(' ');
                              if (lastSpace != -1 && lastSpace < name.length() - 2) {
                                String adductCandidate = name.substring(lastSpace + 1);
                                // check for valid
                                // adduct with the
                                // adduct parser
                                // from export
                                // use as adduct
                                String adduct = AdductParser.parse(adductCandidate);
                                if (adduct != null && !adduct.isEmpty()) {
                                  fields.put(DBEntryField.ION_TYPE, adduct);
                                }
                              }
                            }
                            // retention time is in seconds, mzmine uses minutes
                            if (field.equals(DBEntryField.RT)) {
                              value = ((Float) value) / 60.f;
                            }

                            fields.put(field, value);
                          } catch (Exception e) {
                            logger.log(Level.WARNING,
                                "Cannot convert value type of " + content + " to "
                                    + field.getObjectClass().toString(), e);
                          }
                        }
                      }
                    }
                    break;
                }
              }
            }
          }
        } catch (Exception ex) {
          logger.log(Level.WARNING, "Error for entry", ex);
          state = State.WAIT_FOR_META;
        }
        processedLines.incrementAndGet();
      }
      // finish and process all entries
      finish();
      return true;
    }
  }

  private enum State {
    WAIT_FOR_META, META, DATA
  }

}<|MERGE_RESOLUTION|>--- conflicted
+++ resolved
@@ -112,12 +112,8 @@
                     // wait for next entry
                     break;
                   case DATA:
-<<<<<<< HEAD
-                    String[] data = l.split("[\\p{Zs}]");
-=======
                     // split for any white space (tab or space ...)
                     String[] data = l.split("\\s+");
->>>>>>> dfd64e04
                     dps.add(new SimpleDataPoint(Double.parseDouble(data[0]),
                         Double.parseDouble(data[1])));
                     break;
