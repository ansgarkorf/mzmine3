/*
 * Copyright 2006-2020 The MZmine Development Team
 *
 * This file is part of MZmine.
 *
 * MZmine is free software; you can redistribute it and/or modify it under the terms of the GNU
 * General Public License as published by the Free Software Foundation; either version 2 of the
 * License, or (at your option) any later version.
 *
 * MZmine is distributed in the hope that it will be useful, but WITHOUT ANY WARRANTY; without even
 * the implied warranty of MERCHANTABILITY or FITNESS FOR A PARTICULAR PURPOSE. See the GNU General
 * Public License for more details.
 *
 * You should have received a copy of the GNU General Public License along with MZmine; if not,
 * write to the Free Software Foundation, Inc., 51 Franklin St, Fifth Floor, Boston, MA 02110-1301 USA
 */

package io.github.mzmine.util.spectraldb.parser;

import io.github.mzmine.datamodel.DataPoint;
import io.github.mzmine.taskcontrol.AbstractTask;
import io.github.mzmine.util.spectraldb.entry.SpectralDBEntry;
import java.io.File;
import java.io.IOException;
import java.util.ArrayList;
import java.util.Arrays;
import java.util.List;
import java.util.logging.Logger;

public abstract class SpectralDBParser {

  private static final Logger logger = Logger.getLogger(SpectralDBParser.class.getName());

  protected final int bufferEntries;
  // process entries
  protected final LibraryEntryProcessor processor;
  protected final Object LOCK = new Object();
  private List<SpectralDBEntry> list;
  private int processedEntries = 0;

  public SpectralDBParser(int bufferEntries, LibraryEntryProcessor processor) {
    list = new ArrayList<>();
    this.bufferEntries = bufferEntries;
    this.processor = processor;
  }

  /**
   * Parses the file and creates spectral db entries
   *
<<<<<<< HEAD
   * @param mainTask
   * @param dataBaseFile
=======
   * @param dataBaseFile file to parse
>>>>>>> f3c43434
   * @return the list or an empty list if something went wrong (e.g., wrong format)
   * @throws IOException exception while reading file
   */
  public abstract boolean parse(AbstractTask mainTask, File dataBaseFile)
      throws UnsupportedFormatException, IOException;

  /**
   * Add DB entry and push every 1000 entries. Does not allow 0 intensity values.
   *
   * @param entry handle parsed library entry
   */
  protected boolean addLibraryEntry(SpectralDBEntry entry) {
    // no 0 values allowed in entry
    if (Arrays.stream(entry.getDataPoints()).mapToDouble(DataPoint::getIntensity)
        .anyMatch(v -> Double.compare(v, 0) == 0)) {
      return false;
    }
    synchronized (LOCK) {
      // need double lock as list changes inside
      synchronized (list) {
        list.add(entry);
        if (list.size() % bufferEntries == 0) {
          // start new task for every 1000 entries
          // push entries
          processor.processNextEntries(list, processedEntries);
          processedEntries += list.size();
          // new list
          list = new ArrayList<>();
        }
      }
    }
    return true;
  }

  /**
   * Finish and push last entries
   */
  protected void finish() {
    // push entries
    synchronized (LOCK) {
      synchronized (list) {
        if (!list.isEmpty()) {
          logger.info("Imported last " + list.size() + " library entries");
          processor.processNextEntries(list, processedEntries);
          processedEntries += list.size();
          list = new ArrayList<>();
        }
      }
    }
    logger.info(processedEntries + "  library entries imported");
  }

}<|MERGE_RESOLUTION|>--- conflicted
+++ resolved
@@ -47,12 +47,7 @@
   /**
    * Parses the file and creates spectral db entries
    *
-<<<<<<< HEAD
-   * @param mainTask
-   * @param dataBaseFile
-=======
    * @param dataBaseFile file to parse
->>>>>>> f3c43434
    * @return the list or an empty list if something went wrong (e.g., wrong format)
    * @throws IOException exception while reading file
    */
