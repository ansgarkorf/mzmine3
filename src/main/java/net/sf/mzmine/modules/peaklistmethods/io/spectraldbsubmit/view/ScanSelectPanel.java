--- conflicted
+++ resolved
@@ -1,686 +1,677 @@
-/*
- * Copyright 2006-2018 The MZmine 2 Development Team
- * 
- * This file is part of MZmine 2.
- * 
- * MZmine 2 is free software; you can redistribute it and/or modify it under the terms of the GNU
- * General Public License as published by the Free Software Foundation; either version 2 of the
- * License, or (at your option) any later version.
- * 
- * MZmine 2 is distributed in the hope that it will be useful, but WITHOUT ANY WARRANTY; without
- * even the implied warranty of MERCHANTABILITY or FITNESS FOR A PARTICULAR PURPOSE. See the GNU
- * General Public License for more details.
- * 
- * You should have received a copy of the GNU General Public License along with MZmine 2; if not,
- * write to the Free Software Foundation, Inc., 51 Franklin St, Fifth Floor, Boston, MA 02110-1301
- * USA
- */
-
-package net.sf.mzmine.modules.peaklistmethods.io.spectraldbsubmit.view;
-
-import java.awt.BorderLayout;
-import java.awt.Color;
-import java.awt.Dimension;
-import java.awt.Font;
-import java.awt.Image;
-import java.awt.event.ActionEvent;
-import java.awt.event.ActionListener;
-import java.awt.event.ItemEvent;
-import java.text.MessageFormat;
-import java.util.List;
-import java.util.function.Consumer;
-import java.util.logging.Level;
-import java.util.logging.Logger;
-import javax.annotation.Nonnull;
-import javax.annotation.Nullable;
-import javax.swing.BorderFactory;
-import javax.swing.ButtonGroup;
-import javax.swing.Icon;
-import javax.swing.ImageIcon;
-import javax.swing.JButton;
-import javax.swing.JLabel;
-import javax.swing.JPanel;
-import javax.swing.JTextField;
-import javax.swing.JToggleButton;
-import javax.swing.SwingConstants;
-import javax.swing.UIManager;
-import javax.swing.border.LineBorder;
-import javax.swing.text.AbstractDocument;
-import javax.swing.text.Document;
-import net.miginfocom.swing.MigLayout;
-import net.sf.mzmine.chartbasics.gui.swing.EChartPanel;
-import net.sf.mzmine.datamodel.DataPoint;
-import net.sf.mzmine.datamodel.MassList;
-import net.sf.mzmine.datamodel.PeakListRow;
-import net.sf.mzmine.datamodel.Scan;
-import net.sf.mzmine.framework.documentfilter.DocumentSizeFilter;
-import net.sf.mzmine.main.MZmineCore;
-import net.sf.mzmine.modules.peaklistmethods.io.spectraldbsubmit.AdductParser;
-import net.sf.mzmine.modules.visualization.spectra.simplespectra.SpectraPlot;
-import net.sf.mzmine.modules.visualization.spectra.simplespectra.datasets.DataPointsDataSet;
-import net.sf.mzmine.util.ColorPalettes;
-import net.sf.mzmine.util.ColorPalettes.Vision;
-import net.sf.mzmine.util.exceptions.MissingMassListException;
-import net.sf.mzmine.util.scans.ScanUtils;
-import net.sf.mzmine.util.scans.sorting.ScanSortMode;
-
-public class ScanSelectPanel extends JPanel implements ActionListener {
-
-
-  public final Color colorRemovedData;
-  public final Color colorUsedData;
-
-  private static final int SIZE = 40;
-  // icons
-  static final Icon iconTIC = createIcon("icons/btnTIC.png");
-  static final Icon iconTICFalse = createIcon("icons/btnTIC_grey.png");
-  static final Icon iconSignals = createIcon("icons/btnSignals.png");
-  static final Icon iconSignalsFalse = createIcon("icons/btnSignals_grey.png");
-  static final Icon iconAccept = createIcon("icons/btnAccept.png");
-  static final Icon iconCross = createIcon("icons/btnCross.png");
-  static final Icon iconNext = createIcon("icons/btnNext.png");
-  static final Icon iconPrev = createIcon("icons/btnPrev.png");
-
-  private Logger log = Logger.getLogger(this.getClass().getName());
-  private final Color errorColor = Color.decode("#ffb3b3");
-
-  private JToggleButton btnToggleUse;
-  private JTextField txtAdduct;
-  private ScanSortMode sort;
-  // null or empty to use first masslist
-  private @Nullable String massListName;
-  // noise level to cut off signals
-  private double noiseLevel;
-  // minimum of 1
-  private int minNumberOfSignals;
-  private JLabel lbMassListError;
-
-  //
-  private List<Scan> scans;
-  private int selectedScanI;
-
-  private JPanel pnChart;
-
-  private JToggleButton btnSignals;
-  private JToggleButton btnMaxTic;
-  private SpectraPlot spectrumPlot;
-
-  private Consumer<EChartPanel> listener;
-  private JLabel lblTic;
-  private JLabel lblSignals;
-  private JLabel lbTIC;
-  private JLabel lbSignals;
-  private Dimension chartSize = new Dimension(350, 320);
-  private boolean validSelection = false;
-  private JTextField txtCharge;
-  private JTextField txtPrecursorMZ;
-  private JLabel lblChargeMz;
-  private JButton btnFromScan;
-
-<<<<<<< HEAD
-=======
-  private boolean showRemovedData = true;
-  private boolean showLegend = true;
->>>>>>> 0e3edbd3
-  // MS1 or MS2
-  private boolean isFragmentScan = true;
-
-  // data either row or scans
-  private PeakListRow row;
-  private Scan[] scansEntry;
-  private JLabel lblAdduct;
-  private JPanel pnData;
-
-  /**
-   * Create the panel.
-   */
-  public ScanSelectPanel(PeakListRow row, ScanSortMode sort, double noiseLevel,
-      int minNumberOfSignals, String massListName) {
-    this(sort, noiseLevel, minNumberOfSignals, massListName);
-    this.row = row;
-    // create chart with current sort mode
-    setSortMode(sort);
-    createChart();
-    setMZandChargeFromScan();
-  }
-
-  public ScanSelectPanel(Scan[] scansEntry, ScanSortMode sort, double noiseLevel,
-      int minNumberOfSignals, String massListName) {
-    this(sort, noiseLevel, minNumberOfSignals, massListName);
-    this.scansEntry = scansEntry;
-    // create chart with current sort mode
-    setSortMode(sort);
-    createChart();
-    setMZandChargeFromScan();
-  }
-
-  public ScanSelectPanel(ScanSortMode sort, double noiseLevel, int minNumberOfSignals,
-      String massListName) {
-<<<<<<< HEAD
-=======
-    // get colors for vision
-    Vision vision = MZmineCore.getConfiguration().getColorVision();
-    colorUsedData = ColorPalettes.getPositiveColor(vision);
-    colorRemovedData = ColorPalettes.getNegativeColor(vision);
-
->>>>>>> 0e3edbd3
-    setBorder(new LineBorder(UIManager.getColor("textHighlight")));
-    this.massListName = massListName;
-    this.sort = sort;
-    this.noiseLevel = noiseLevel;
-    setMinNumberOfSignals(minNumberOfSignals);
-    setLayout(new BorderLayout(0, 0));
-
-    pnChart = new JPanel();
-    add(pnChart, BorderLayout.CENTER);
-    pnChart.setLayout(new BorderLayout(0, 0));
-
-    JPanel pnMenu = new JPanel();
-    add(pnMenu, BorderLayout.EAST);
-    pnMenu.setLayout(new BorderLayout(0, 0));
-
-    JPanel pnButtons = new JPanel();
-    pnMenu.add(pnButtons, BorderLayout.WEST);
-    pnButtons.setLayout(new MigLayout("", "[40px]", "[grow][40px][40px][40px][40px][40px][grow]"));
-
-    btnToggleUse = new JToggleButton(iconCross);
-    btnToggleUse.setSelectedIcon(iconAccept);
-    btnToggleUse.setPreferredSize(new Dimension(SIZE, SIZE));
-    btnToggleUse.setMaximumSize(new Dimension(SIZE, SIZE));
-    pnButtons.add(btnToggleUse, "cell 0 1,grow");
-    btnToggleUse.setSelected(true);
-    btnToggleUse.addItemListener(il -> applySelectionState());
-
-    JButton btnNext = new JButton(iconNext);
-    btnNext.setPreferredSize(new Dimension(SIZE, SIZE));
-    btnNext.setMaximumSize(new Dimension(SIZE, SIZE));
-    btnNext.addActionListener(a -> nextScan());
-    pnButtons.add(btnNext, "cell 0 2,grow");
-
-    JButton btnPrev = new JButton(iconPrev);
-    btnPrev.setPreferredSize(new Dimension(SIZE, SIZE));
-    btnPrev.setMaximumSize(new Dimension(SIZE, SIZE));
-    btnPrev.addActionListener(a -> prevScan());
-    pnButtons.add(btnPrev, "cell 0 3,grow");
-
-    btnMaxTic = new JToggleButton(iconTICFalse);
-    btnMaxTic.setSelectedIcon(iconTIC);
-    btnMaxTic.setPreferredSize(new Dimension(SIZE, SIZE));
-    btnMaxTic.setMaximumSize(new Dimension(SIZE, SIZE));
-    btnMaxTic.addItemListener(a -> {
-      if (a.getStateChange() == ItemEvent.SELECTED)
-        setSortMode(ScanSortMode.MAX_TIC);
-    });
-    pnButtons.add(btnMaxTic, "cell 0 4,grow");
-
-    btnSignals = new JToggleButton(iconSignalsFalse);
-    btnSignals.setSelectedIcon(iconSignals);
-    btnSignals.setPreferredSize(new Dimension(SIZE, SIZE));
-    btnSignals.setMaximumSize(new Dimension(SIZE, SIZE));
-    btnSignals.addItemListener(a -> {
-      if (a.getStateChange() == ItemEvent.SELECTED)
-        setSortMode(ScanSortMode.NUMBER_OF_SIGNALS);
-    });
-    pnButtons.add(btnSignals, "cell 0 5,grow");
-
-    ButtonGroup group = new ButtonGroup();
-    group.add(btnSignals);
-    group.add(btnMaxTic);
-
-    pnData = new JPanel();
-    pnMenu.add(pnData, BorderLayout.CENTER);
-    pnData.setLayout(new MigLayout("", "[grow][][]", "[][][][][][][][]"));
-
-    lblAdduct = new JLabel("Adduct:");
-    pnData.add(lblAdduct, "cell 0 0 3 1");
-
-    txtAdduct = new JTextField();
-    Document doc = txtAdduct.getDocument();
-    if (doc instanceof AbstractDocument)
-      ((AbstractDocument) doc).setDocumentFilter(new DocumentSizeFilter(20));
-    txtAdduct.setToolTipText(
-        "Insert adduct in this format: M+H, M-H2O+H, 2M+Na, M+2H+2 (for doubly charged)");
-    pnData.add(txtAdduct, "cell 0 1 3 1,growx");
-    txtAdduct.setColumns(10);
-
-    lblChargeMz = new JLabel("Charge; m/z");
-    pnData.add(lblChargeMz, "cell 0 2");
-
-    txtCharge = new JTextField();
-    txtCharge.setToolTipText("Charge");
-    txtCharge.setText("1");
-    pnData.add(txtCharge, "cell 0 3,growx,aligny top");
-    txtCharge.setColumns(4);
-
-    txtPrecursorMZ = new JTextField();
-    pnData.add(txtPrecursorMZ, "cell 0 4,growx,aligny top");
-    txtPrecursorMZ.setColumns(9);
-
-    btnFromScan = new JButton("From scan");
-    btnFromScan.addActionListener(e -> setMZandChargeFromScan());
-    pnData.add(btnFromScan, "cell 0 5,growx");
-
-    lblTic = new JLabel("TIC=");
-    pnData.add(lblTic, "cell 0 6,alignx trailing");
-
-    lbTIC = new JLabel("0");
-    pnData.add(lbTIC, "cell 1 6");
-
-    lblSignals = new JLabel("signals: ");
-    pnData.add(lblSignals, "cell 0 7,alignx trailing");
-
-    lbSignals = new JLabel("0");
-    pnData.add(lbSignals, "cell 1 7");
-
-    lbMassListError = new JLabel("ERROR with masslist selection: Wrong name or no masslist");
-    lbMassListError.setFont(new Font("Tahoma", Font.BOLD, 13));
-    lbMassListError.setHorizontalAlignment(SwingConstants.CENTER);
-    lbMassListError.setForeground(new Color(220, 20, 60));
-    lbMassListError.setVisible(false);
-    add(lbMassListError, BorderLayout.NORTH);
-  }
-
-  /**
-   * Fragment scan with adduct, precursor mz and charge or MS1
-   * 
-   * @param isFragmentScan
-   */
-  public void setFragmentScan(boolean isFragmentScan) {
-    this.isFragmentScan = isFragmentScan;
-
-    lblChargeMz.setVisible(isFragmentScan);
-    lblAdduct.setVisible(isFragmentScan);
-    txtAdduct.setVisible(isFragmentScan);
-    txtCharge.setVisible(isFragmentScan);
-    txtPrecursorMZ.setVisible(isFragmentScan);
-    btnFromScan.setVisible(isFragmentScan);
-    pnData.revalidate();
-    pnData.repaint();
-
-    // if data is from rows - get new list of scans
-    if (row != null) {
-      createSortedScanList();
-      setMZandChargeFromScan();
-    }
-  }
-
-
-  /**
-   * 
-   */
-  public void setMZandChargeFromScan() {
-    // MS1
-    if (!isFragmentScan)
-      return;
-
-    if (scans != null && !scans.isEmpty()) {
-      Scan scan = scans.get(selectedScanI);
-      double mz = scan.getPrecursorMZ();
-      if (mz == 0) {
-        if (row != null)
-          mz = row.getAverageMZ();
-      }
-      int charge = scan.getPrecursorCharge();
-      if (charge == 0 && row != null)
-        charge = row.getRowCharge();
-
-      if (charge == 0)
-        charge = 1;
-
-      // set as text
-      txtCharge.setText(String.valueOf(charge));
-      txtPrecursorMZ.setText(MZmineCore.getConfiguration().getMZFormat().format(mz));
-    }
-  }
-
-  public PeakListRow getRow() {
-    return row;
-  }
-
-  public double getPrecursorMZ() {
-    try {
-      double c = Double.parseDouble(txtPrecursorMZ.getText());
-      txtCharge.setBorder(BorderFactory.createLineBorder(Color.black));
-      return c;
-    } catch (Exception e) {
-      txtCharge.setBorder(BorderFactory.createLineBorder(Color.red));
-      return 0;
-    }
-  }
-
-  public int getPrecursorCharge() {
-    try {
-      int c = Integer.parseInt(txtCharge.getText());
-      txtCharge.setBorder(BorderFactory.createLineBorder(Color.black));
-      return c;
-    } catch (Exception e) {
-      txtCharge.setBorder(BorderFactory.createLineBorder(Color.red));
-      return 0;
-    }
-  }
-
-
-  public boolean checkParameterValues(List<String> messages) {
-    // no parameters for MS1 scan
-    if (!isFragmentScan)
-      return true;
-
-    // for MS/MS scans:
-    String adduct = getAdduct();
-    if (adduct.isEmpty())
-      messages.add("Adduct is not set properly: " + txtAdduct.getText());
-
-    int charge = getPrecursorCharge();
-    if (charge <= 0)
-      messages.add("Charge is not set properly: " + txtCharge.getText());
-
-    double mz = getPrecursorCharge();
-    if (mz <= 0)
-      messages.add("Precursor m/z is not set properly: " + txtPrecursorMZ.getText());
-
-    return !(adduct.isEmpty() || charge <= 0 || mz <= 0);
-  }
-
-  /**
-   * minimum is >=1
-   * 
-   * @param minNumberOfSignals
-   */
-  public void setMinNumberOfSignals(int minNumberOfSignals) {
-    this.minNumberOfSignals = Math.min(minNumberOfSignals, 1);
-  }
-
-  private void applySelectionState() {
-    boolean selected = btnToggleUse.isSelected();
-    EChartPanel chart = getChart();
-    if (chart != null) {
-      chart.getChart().getXYPlot().setBackgroundPaint(selected ? Color.WHITE : errorColor);
-    }
-  }
-
-  public void setSortMode(ScanSortMode sort) {
-    if (this.sort.equals(sort))
-      return;
-
-    this.sort = sort;
-    switch (sort) {
-      case NUMBER_OF_SIGNALS:
-        btnSignals.setSelected(true);
-        break;
-      case MAX_TIC:
-        btnMaxTic.setSelected(true);
-        break;
-    }
-    createSortedScanList();
-  }
-
-  public void setFilter(String massListName, double noiseLevel, int minNumberOfSignals) {
-    this.massListName = massListName;
-    this.noiseLevel = noiseLevel;
-    this.minNumberOfSignals = minNumberOfSignals;
-    createSortedScanList();
-  }
-
-
-  /**
-   * Creates a sorted list of all scans that match the minimum criteria
-   */
-  private void createSortedScanList() {
-    if (row == null && scansEntry == null)
-      return;
-    // get all scans that match filter criteria
-    try {
-      if (row != null) {
-        if (isFragmentScan) {
-          // first entry is the best fragmentation scan
-          scans = ScanUtils.listAllFragmentScans(row, massListName, noiseLevel, minNumberOfSignals,
-              sort);
-        } else {
-          // get most representative MS 1 scans of all features
-          scans =
-              ScanUtils.listAllMS1Scans(row, massListName, noiseLevel, minNumberOfSignals, sort);
-        }
-      } else if (scansEntry != null) {
-        scans =
-            ScanUtils.listAllScans(scansEntry, massListName, noiseLevel, minNumberOfSignals, sort);
-      }
-      selectedScanI = 0;
-
-      // no error
-      lbMassListError.setVisible(false);
-      revalidate();
-      repaint();
-    } catch (MissingMassListException e) {
-      log.log(Level.WARNING, e.getMessage(), e);
-      // create error label
-      lbMassListError.setVisible(true);
-      revalidate();
-      repaint();
-    }
-    // create chart
-    createChart();
-  }
-
-  public void nextScan() {
-    if (selectedScanI + 1 < scans.size()) {
-      selectedScanI++;
-      createChart();
-    }
-  }
-
-  public void prevScan() {
-    if (selectedScanI - 1 >= 0) {
-      selectedScanI--;
-      createChart();
-    }
-  }
-
-  public JToggleButton getBtnToggleUse() {
-    return btnToggleUse;
-  }
-
-  public boolean isSelected() {
-    return btnToggleUse.isSelected();
-  }
-
-  public void setSelected(boolean state) {
-    btnToggleUse.setSelected(state);
-  }
-
-  /**
-   * Create chart of selected scan
-   */
-  public void createChart() {
-    setValidSelection(false);
-    pnChart.removeAll();
-
-    if (scans != null && !scans.isEmpty()) {
-      // get MS/MS spectra window only for the spectra chart
-      // create dataset
-
-      if (spectrumPlot == null) {
-        spectrumPlot = new SpectraPlot(this, false);
-        if (listener != null)
-          // chart has changed
-          listener.accept(spectrumPlot);
-      }
-      spectrumPlot.removeAllDataSets();
-
-      DataPointsDataSet data = new DataPointsDataSet("Data", getFilteredDataPoints());
-      // green
-      spectrumPlot.addDataSet(data, colorUsedData, false);
-      if (showRemovedData) {
-        // orange
-        DataPointsDataSet dataRemoved =
-            new DataPointsDataSet("Removed", getFilteredDataPointsRemoved());
-        spectrumPlot.addDataSet(dataRemoved, colorRemovedData, false);
-      }
-      spectrumPlot.getChart().getLegend().setVisible(showLegend);
-      spectrumPlot.setMaximumSize(new Dimension(chartSize.width, 10000));
-      spectrumPlot.setPreferredSize(chartSize);
-      pnChart.add(spectrumPlot, BorderLayout.CENTER);
-
-      Scan scan = scans.get(selectedScanI);
-      analyzeScan(scan);
-      applySelectionState();
-      setValidSelection(true);
-    } else {
-      // add error label
-      JLabel error = new JLabel(MessageFormat
-          .format("NO MS2 SPECTRA: 0 of {0} match the minimum criteria", getTotalScans()));
-      error.setFont(new Font("Tahoma", Font.BOLD, 13));
-      error.setHorizontalAlignment(SwingConstants.CENTER);
-      error.setForeground(new Color(220, 20, 60));
-      pnChart.add(error, BorderLayout.CENTER);
-      //
-    }
-
-    revalidate();
-    repaint();
-  }
-
-  private int getTotalScans() {
-    if (row != null)
-      return row.getAllMS2Fragmentations().length;
-    if (scansEntry != null)
-      return scansEntry.length;
-    return 0;
-  }
-
-  private void setValidSelection(boolean state) {
-    validSelection = state;
-  }
-
-  private void analyzeScan(Scan scan) {
-    MassList massList = ScanUtils.getMassListOrFirst(scan, massListName);
-    if (massList != null) {
-      DataPoint[] dp = massList.getDataPoints();
-      double tic = ScanUtils.getTIC(dp, noiseLevel);
-      int signals = ScanUtils.getNumberOfSignals(dp, noiseLevel);
-      lbTIC.setText(MZmineCore.getConfiguration().getIntensityFormat().format(tic));
-      lbSignals.setText("" + signals);
-      lbTIC.getParent().revalidate();
-      lbTIC.getParent().repaint();
-    }
-  }
-
-  /**
-   * Remaining data points after filtering
-   * 
-   * @return
-   */
-  @Nullable
-  public DataPoint[] getFilteredDataPoints() {
-    if (scans != null && !scans.isEmpty()) {
-      Scan scan = scans.get(selectedScanI);
-      MassList massList = ScanUtils.getMassListOrFirst(scan, massListName);
-      if (massList != null)
-        return ScanUtils.getFiltered(massList.getDataPoints(), noiseLevel);
-    }
-    return null;
-  }
-
-  /**
-   * Removed data points
-   * 
-   * @return
-   */
-  @Nullable
-  public DataPoint[] getFilteredDataPointsRemoved() {
-    if (scans != null && !scans.isEmpty()) {
-      Scan scan = scans.get(selectedScanI);
-      MassList massList = ScanUtils.getMassListOrFirst(scan, massListName);
-      if (massList != null)
-        return ScanUtils.getBelowThreshold(massList.getDataPoints(), noiseLevel);
-    }
-    return null;
-  }
-
-  public JLabel getLbMassListError() {
-    return lbMassListError;
-  }
-
-  @Nullable
-  public EChartPanel getChart() {
-    return spectrumPlot;
-  }
-
-  public void addChartChangedListener(Consumer<EChartPanel> listener) {
-    this.listener = listener;
-  }
-
-  public JLabel getLbTIC() {
-    return lbTIC;
-  }
-
-  public JLabel getLbSignals() {
-    return lbSignals;
-  }
-
-  /**
-   * This will check adduct pattern and enforce it.
-   * 
-   * @return The adduct or an empty String for wrong input
-   */
-  @Nonnull
-  public String getAdduct() {
-    String adduct = txtAdduct.getText();
-
-    String formatted = AdductParser.parse(adduct);
-    if (formatted.isEmpty()) {
-      txtAdduct.setBorder(BorderFactory.createLineBorder(Color.red));
-      return "";
-    }
-
-    if (!formatted.equals(adduct)) {
-      txtAdduct.setText(formatted);
-    }
-    txtAdduct.setBorder(BorderFactory.createLineBorder(Color.black));
-    return formatted;
-  }
-
-
-  private static Icon createIcon(String path) {
-    return new ImageIcon(new ImageIcon(ScanSelectPanel.class.getClassLoader().getResource(path))
-        .getImage().getScaledInstance(SIZE, SIZE, Image.SCALE_SMOOTH));
-  }
-
-  public void setChartSize(Dimension dim) {
-    chartSize = dim;
-  }
-
-  public void setShowRemovedData(boolean showRemovedData) {
-    this.showRemovedData = showRemovedData;
-  }
-
-  /**
-   * Valid spectrum and is selected? Still check for correct adduct
-   * 
-   * @return
-   */
-  public boolean isValidAndSelected() {
-    return isSelected() && validSelection;
-  }
-
-  public JTextField getTxtCharge() {
-    return txtCharge;
-  }
-
-  public JTextField getTxtPrecursorMZ() {
-    return txtPrecursorMZ;
-  }
-
-  public boolean hasAdduct() {
-    return !getAdduct().isEmpty();
-  }
-
-<<<<<<< HEAD
-=======
-  @Override
-  public void actionPerformed(ActionEvent e) {
-    // TODO Auto-generated method stub
-
-  }
-
->>>>>>> 0e3edbd3
-}
+/*
+ * Copyright 2006-2018 The MZmine 2 Development Team
+ * 
+ * This file is part of MZmine 2.
+ * 
+ * MZmine 2 is free software; you can redistribute it and/or modify it under the terms of the GNU
+ * General Public License as published by the Free Software Foundation; either version 2 of the
+ * License, or (at your option) any later version.
+ * 
+ * MZmine 2 is distributed in the hope that it will be useful, but WITHOUT ANY WARRANTY; without
+ * even the implied warranty of MERCHANTABILITY or FITNESS FOR A PARTICULAR PURPOSE. See the GNU
+ * General Public License for more details.
+ * 
+ * You should have received a copy of the GNU General Public License along with MZmine 2; if not,
+ * write to the Free Software Foundation, Inc., 51 Franklin St, Fifth Floor, Boston, MA 02110-1301
+ * USA
+ */
+
+package net.sf.mzmine.modules.peaklistmethods.io.spectraldbsubmit.view;
+
+import java.awt.BorderLayout;
+import java.awt.Color;
+import java.awt.Dimension;
+import java.awt.Font;
+import java.awt.Image;
+import java.awt.event.ActionEvent;
+import java.awt.event.ActionListener;
+import java.awt.event.ItemEvent;
+import java.text.MessageFormat;
+import java.util.List;
+import java.util.function.Consumer;
+import java.util.logging.Level;
+import java.util.logging.Logger;
+import javax.annotation.Nonnull;
+import javax.annotation.Nullable;
+import javax.swing.BorderFactory;
+import javax.swing.ButtonGroup;
+import javax.swing.Icon;
+import javax.swing.ImageIcon;
+import javax.swing.JButton;
+import javax.swing.JLabel;
+import javax.swing.JPanel;
+import javax.swing.JTextField;
+import javax.swing.JToggleButton;
+import javax.swing.SwingConstants;
+import javax.swing.UIManager;
+import javax.swing.border.LineBorder;
+import javax.swing.text.AbstractDocument;
+import javax.swing.text.Document;
+import net.miginfocom.swing.MigLayout;
+import net.sf.mzmine.chartbasics.gui.swing.EChartPanel;
+import net.sf.mzmine.datamodel.DataPoint;
+import net.sf.mzmine.datamodel.MassList;
+import net.sf.mzmine.datamodel.PeakListRow;
+import net.sf.mzmine.datamodel.Scan;
+import net.sf.mzmine.framework.documentfilter.DocumentSizeFilter;
+import net.sf.mzmine.main.MZmineCore;
+import net.sf.mzmine.modules.peaklistmethods.io.spectraldbsubmit.AdductParser;
+import net.sf.mzmine.modules.visualization.spectra.simplespectra.SpectraPlot;
+import net.sf.mzmine.modules.visualization.spectra.simplespectra.datasets.DataPointsDataSet;
+import net.sf.mzmine.util.ColorPalettes;
+import net.sf.mzmine.util.ColorPalettes.Vision;
+import net.sf.mzmine.util.exceptions.MissingMassListException;
+import net.sf.mzmine.util.scans.ScanUtils;
+import net.sf.mzmine.util.scans.sorting.ScanSortMode;
+
+public class ScanSelectPanel extends JPanel implements ActionListener {
+
+
+  public final Color colorRemovedData;
+  public final Color colorUsedData;
+
+  private static final int SIZE = 40;
+  // icons
+  static final Icon iconTIC = createIcon("icons/btnTIC.png");
+  static final Icon iconTICFalse = createIcon("icons/btnTIC_grey.png");
+  static final Icon iconSignals = createIcon("icons/btnSignals.png");
+  static final Icon iconSignalsFalse = createIcon("icons/btnSignals_grey.png");
+  static final Icon iconAccept = createIcon("icons/btnAccept.png");
+  static final Icon iconCross = createIcon("icons/btnCross.png");
+  static final Icon iconNext = createIcon("icons/btnNext.png");
+  static final Icon iconPrev = createIcon("icons/btnPrev.png");
+
+  private Logger log = Logger.getLogger(this.getClass().getName());
+  private final Color errorColor = Color.decode("#ffb3b3");
+
+  private JToggleButton btnToggleUse;
+  private JTextField txtAdduct;
+  private ScanSortMode sort;
+  // null or empty to use first masslist
+  private @Nullable String massListName;
+  // noise level to cut off signals
+  private double noiseLevel;
+  // minimum of 1
+  private int minNumberOfSignals;
+  private JLabel lbMassListError;
+
+  //
+  private List<Scan> scans;
+  private int selectedScanI;
+
+  private JPanel pnChart;
+
+  private JToggleButton btnSignals;
+  private JToggleButton btnMaxTic;
+  private SpectraPlot spectrumPlot;
+
+  private Consumer<EChartPanel> listener;
+  private JLabel lblTic;
+  private JLabel lblSignals;
+  private JLabel lbTIC;
+  private JLabel lbSignals;
+  private Dimension chartSize = new Dimension(350, 320);
+  private boolean validSelection = false;
+  private JTextField txtCharge;
+  private JTextField txtPrecursorMZ;
+  private JLabel lblChargeMz;
+  private JButton btnFromScan;
+
+  private boolean showRemovedData = true;
+  private boolean showLegend = true;
+  // MS1 or MS2
+  private boolean isFragmentScan = true;
+
+  // data either row or scans
+  private PeakListRow row;
+  private Scan[] scansEntry;
+  private JLabel lblAdduct;
+  private JPanel pnData;
+
+  /**
+   * Create the panel.
+   */
+  public ScanSelectPanel(PeakListRow row, ScanSortMode sort, double noiseLevel,
+      int minNumberOfSignals, String massListName) {
+    this(sort, noiseLevel, minNumberOfSignals, massListName);
+    this.row = row;
+    // create chart with current sort mode
+    setSortMode(sort);
+    createChart();
+    setMZandChargeFromScan();
+  }
+
+  public ScanSelectPanel(Scan[] scansEntry, ScanSortMode sort, double noiseLevel,
+      int minNumberOfSignals, String massListName) {
+    this(sort, noiseLevel, minNumberOfSignals, massListName);
+    this.scansEntry = scansEntry;
+    // create chart with current sort mode
+    setSortMode(sort);
+    createChart();
+    setMZandChargeFromScan();
+  }
+
+  public ScanSelectPanel(ScanSortMode sort, double noiseLevel, int minNumberOfSignals,
+      String massListName) {
+    // get colors for vision
+    Vision vision = MZmineCore.getConfiguration().getColorVision();
+    colorUsedData = ColorPalettes.getPositiveColor(vision);
+    colorRemovedData = ColorPalettes.getNegativeColor(vision);
+
+    setBorder(new LineBorder(UIManager.getColor("textHighlight")));
+    this.massListName = massListName;
+    this.sort = sort;
+    this.noiseLevel = noiseLevel;
+    setMinNumberOfSignals(minNumberOfSignals);
+    setLayout(new BorderLayout(0, 0));
+
+    pnChart = new JPanel();
+    add(pnChart, BorderLayout.CENTER);
+    pnChart.setLayout(new BorderLayout(0, 0));
+
+    JPanel pnMenu = new JPanel();
+    add(pnMenu, BorderLayout.EAST);
+    pnMenu.setLayout(new BorderLayout(0, 0));
+
+    JPanel pnButtons = new JPanel();
+    pnMenu.add(pnButtons, BorderLayout.WEST);
+    pnButtons.setLayout(new MigLayout("", "[40px]", "[grow][40px][40px][40px][40px][40px][grow]"));
+
+    btnToggleUse = new JToggleButton(iconCross);
+    btnToggleUse.setSelectedIcon(iconAccept);
+    btnToggleUse.setPreferredSize(new Dimension(SIZE, SIZE));
+    btnToggleUse.setMaximumSize(new Dimension(SIZE, SIZE));
+    pnButtons.add(btnToggleUse, "cell 0 1,grow");
+    btnToggleUse.setSelected(true);
+    btnToggleUse.addItemListener(il -> applySelectionState());
+
+    JButton btnNext = new JButton(iconNext);
+    btnNext.setPreferredSize(new Dimension(SIZE, SIZE));
+    btnNext.setMaximumSize(new Dimension(SIZE, SIZE));
+    btnNext.addActionListener(a -> nextScan());
+    pnButtons.add(btnNext, "cell 0 2,grow");
+
+    JButton btnPrev = new JButton(iconPrev);
+    btnPrev.setPreferredSize(new Dimension(SIZE, SIZE));
+    btnPrev.setMaximumSize(new Dimension(SIZE, SIZE));
+    btnPrev.addActionListener(a -> prevScan());
+    pnButtons.add(btnPrev, "cell 0 3,grow");
+
+    btnMaxTic = new JToggleButton(iconTICFalse);
+    btnMaxTic.setSelectedIcon(iconTIC);
+    btnMaxTic.setPreferredSize(new Dimension(SIZE, SIZE));
+    btnMaxTic.setMaximumSize(new Dimension(SIZE, SIZE));
+    btnMaxTic.addItemListener(a -> {
+      if (a.getStateChange() == ItemEvent.SELECTED)
+        setSortMode(ScanSortMode.MAX_TIC);
+    });
+    pnButtons.add(btnMaxTic, "cell 0 4,grow");
+
+    btnSignals = new JToggleButton(iconSignalsFalse);
+    btnSignals.setSelectedIcon(iconSignals);
+    btnSignals.setPreferredSize(new Dimension(SIZE, SIZE));
+    btnSignals.setMaximumSize(new Dimension(SIZE, SIZE));
+    btnSignals.addItemListener(a -> {
+      if (a.getStateChange() == ItemEvent.SELECTED)
+        setSortMode(ScanSortMode.NUMBER_OF_SIGNALS);
+    });
+    pnButtons.add(btnSignals, "cell 0 5,grow");
+
+    ButtonGroup group = new ButtonGroup();
+    group.add(btnSignals);
+    group.add(btnMaxTic);
+
+    pnData = new JPanel();
+    pnMenu.add(pnData, BorderLayout.CENTER);
+    pnData.setLayout(new MigLayout("", "[grow][][]", "[][][][][][][][]"));
+
+    lblAdduct = new JLabel("Adduct:");
+    pnData.add(lblAdduct, "cell 0 0 3 1");
+
+    txtAdduct = new JTextField();
+    Document doc = txtAdduct.getDocument();
+    if (doc instanceof AbstractDocument)
+      ((AbstractDocument) doc).setDocumentFilter(new DocumentSizeFilter(20));
+    txtAdduct.setToolTipText(
+        "Insert adduct in this format: M+H, M-H2O+H, 2M+Na, M+2H+2 (for doubly charged)");
+    pnData.add(txtAdduct, "cell 0 1 3 1,growx");
+    txtAdduct.setColumns(10);
+
+    lblChargeMz = new JLabel("Charge; m/z");
+    pnData.add(lblChargeMz, "cell 0 2");
+
+    txtCharge = new JTextField();
+    txtCharge.setToolTipText("Charge");
+    txtCharge.setText("1");
+    pnData.add(txtCharge, "cell 0 3,growx,aligny top");
+    txtCharge.setColumns(4);
+
+    txtPrecursorMZ = new JTextField();
+    pnData.add(txtPrecursorMZ, "cell 0 4,growx,aligny top");
+    txtPrecursorMZ.setColumns(9);
+
+    btnFromScan = new JButton("From scan");
+    btnFromScan.addActionListener(e -> setMZandChargeFromScan());
+    pnData.add(btnFromScan, "cell 0 5,growx");
+
+    lblTic = new JLabel("TIC=");
+    pnData.add(lblTic, "cell 0 6,alignx trailing");
+
+    lbTIC = new JLabel("0");
+    pnData.add(lbTIC, "cell 1 6");
+
+    lblSignals = new JLabel("signals: ");
+    pnData.add(lblSignals, "cell 0 7,alignx trailing");
+
+    lbSignals = new JLabel("0");
+    pnData.add(lbSignals, "cell 1 7");
+
+    lbMassListError = new JLabel("ERROR with masslist selection: Wrong name or no masslist");
+    lbMassListError.setFont(new Font("Tahoma", Font.BOLD, 13));
+    lbMassListError.setHorizontalAlignment(SwingConstants.CENTER);
+    lbMassListError.setForeground(new Color(220, 20, 60));
+    lbMassListError.setVisible(false);
+    add(lbMassListError, BorderLayout.NORTH);
+  }
+
+  /**
+   * Fragment scan with adduct, precursor mz and charge or MS1
+   * 
+   * @param isFragmentScan
+   */
+  public void setFragmentScan(boolean isFragmentScan) {
+    this.isFragmentScan = isFragmentScan;
+
+    lblChargeMz.setVisible(isFragmentScan);
+    lblAdduct.setVisible(isFragmentScan);
+    txtAdduct.setVisible(isFragmentScan);
+    txtCharge.setVisible(isFragmentScan);
+    txtPrecursorMZ.setVisible(isFragmentScan);
+    btnFromScan.setVisible(isFragmentScan);
+    pnData.revalidate();
+    pnData.repaint();
+
+    // if data is from rows - get new list of scans
+    if (row != null) {
+      createSortedScanList();
+      setMZandChargeFromScan();
+    }
+  }
+
+
+  /**
+   * 
+   */
+  public void setMZandChargeFromScan() {
+    // MS1
+    if (!isFragmentScan)
+      return;
+
+    if (scans != null && !scans.isEmpty()) {
+      Scan scan = scans.get(selectedScanI);
+      double mz = scan.getPrecursorMZ();
+      if (mz == 0) {
+        if (row != null)
+          mz = row.getAverageMZ();
+      }
+      int charge = scan.getPrecursorCharge();
+      if (charge == 0 && row != null)
+        charge = row.getRowCharge();
+
+      if (charge == 0)
+        charge = 1;
+
+      // set as text
+      txtCharge.setText(String.valueOf(charge));
+      txtPrecursorMZ.setText(MZmineCore.getConfiguration().getMZFormat().format(mz));
+    }
+  }
+
+  public PeakListRow getRow() {
+    return row;
+  }
+
+  public double getPrecursorMZ() {
+    try {
+      double c = Double.parseDouble(txtPrecursorMZ.getText());
+      txtCharge.setBorder(BorderFactory.createLineBorder(Color.black));
+      return c;
+    } catch (Exception e) {
+      txtCharge.setBorder(BorderFactory.createLineBorder(Color.red));
+      return 0;
+    }
+  }
+
+  public int getPrecursorCharge() {
+    try {
+      int c = Integer.parseInt(txtCharge.getText());
+      txtCharge.setBorder(BorderFactory.createLineBorder(Color.black));
+      return c;
+    } catch (Exception e) {
+      txtCharge.setBorder(BorderFactory.createLineBorder(Color.red));
+      return 0;
+    }
+  }
+
+
+  public boolean checkParameterValues(List<String> messages) {
+    // no parameters for MS1 scan
+    if (!isFragmentScan)
+      return true;
+
+    // for MS/MS scans:
+    String adduct = getAdduct();
+    if (adduct.isEmpty())
+      messages.add("Adduct is not set properly: " + txtAdduct.getText());
+
+    int charge = getPrecursorCharge();
+    if (charge <= 0)
+      messages.add("Charge is not set properly: " + txtCharge.getText());
+
+    double mz = getPrecursorCharge();
+    if (mz <= 0)
+      messages.add("Precursor m/z is not set properly: " + txtPrecursorMZ.getText());
+
+    return !(adduct.isEmpty() || charge <= 0 || mz <= 0);
+  }
+
+  /**
+   * minimum is >=1
+   * 
+   * @param minNumberOfSignals
+   */
+  public void setMinNumberOfSignals(int minNumberOfSignals) {
+    this.minNumberOfSignals = Math.min(minNumberOfSignals, 1);
+  }
+
+  private void applySelectionState() {
+    boolean selected = btnToggleUse.isSelected();
+    EChartPanel chart = getChart();
+    if (chart != null) {
+      chart.getChart().getXYPlot().setBackgroundPaint(selected ? Color.WHITE : errorColor);
+    }
+  }
+
+  public void setSortMode(ScanSortMode sort) {
+    if (this.sort.equals(sort))
+      return;
+
+    this.sort = sort;
+    switch (sort) {
+      case NUMBER_OF_SIGNALS:
+        btnSignals.setSelected(true);
+        break;
+      case MAX_TIC:
+        btnMaxTic.setSelected(true);
+        break;
+    }
+    createSortedScanList();
+  }
+
+  public void setFilter(String massListName, double noiseLevel, int minNumberOfSignals) {
+    this.massListName = massListName;
+    this.noiseLevel = noiseLevel;
+    this.minNumberOfSignals = minNumberOfSignals;
+    createSortedScanList();
+  }
+
+
+  /**
+   * Creates a sorted list of all scans that match the minimum criteria
+   */
+  private void createSortedScanList() {
+    if (row == null && scansEntry == null)
+      return;
+    // get all scans that match filter criteria
+    try {
+      if (row != null) {
+        if (isFragmentScan) {
+          // first entry is the best fragmentation scan
+          scans = ScanUtils.listAllFragmentScans(row, massListName, noiseLevel, minNumberOfSignals,
+              sort);
+        } else {
+          // get most representative MS 1 scans of all features
+          scans =
+              ScanUtils.listAllMS1Scans(row, massListName, noiseLevel, minNumberOfSignals, sort);
+        }
+      } else if (scansEntry != null) {
+        scans =
+            ScanUtils.listAllScans(scansEntry, massListName, noiseLevel, minNumberOfSignals, sort);
+      }
+      selectedScanI = 0;
+
+      // no error
+      lbMassListError.setVisible(false);
+      revalidate();
+      repaint();
+    } catch (MissingMassListException e) {
+      log.log(Level.WARNING, e.getMessage(), e);
+      // create error label
+      lbMassListError.setVisible(true);
+      revalidate();
+      repaint();
+    }
+    // create chart
+    createChart();
+  }
+
+  public void nextScan() {
+    if (selectedScanI + 1 < scans.size()) {
+      selectedScanI++;
+      createChart();
+    }
+  }
+
+  public void prevScan() {
+    if (selectedScanI - 1 >= 0) {
+      selectedScanI--;
+      createChart();
+    }
+  }
+
+  public JToggleButton getBtnToggleUse() {
+    return btnToggleUse;
+  }
+
+  public boolean isSelected() {
+    return btnToggleUse.isSelected();
+  }
+
+  public void setSelected(boolean state) {
+    btnToggleUse.setSelected(state);
+  }
+
+  /**
+   * Create chart of selected scan
+   */
+  public void createChart() {
+    setValidSelection(false);
+    pnChart.removeAll();
+
+    if (scans != null && !scans.isEmpty()) {
+      // get MS/MS spectra window only for the spectra chart
+      // create dataset
+
+      if (spectrumPlot == null) {
+        spectrumPlot = new SpectraPlot(this, false);
+        if (listener != null)
+          // chart has changed
+          listener.accept(spectrumPlot);
+      }
+      spectrumPlot.removeAllDataSets();
+
+      DataPointsDataSet data = new DataPointsDataSet("Data", getFilteredDataPoints());
+      // green
+      spectrumPlot.addDataSet(data, colorUsedData, false);
+      if (showRemovedData) {
+        // orange
+        DataPointsDataSet dataRemoved =
+            new DataPointsDataSet("Removed", getFilteredDataPointsRemoved());
+        spectrumPlot.addDataSet(dataRemoved, colorRemovedData, false);
+      }
+      spectrumPlot.getChart().getLegend().setVisible(showLegend);
+      spectrumPlot.setMaximumSize(new Dimension(chartSize.width, 10000));
+      spectrumPlot.setPreferredSize(chartSize);
+      pnChart.add(spectrumPlot, BorderLayout.CENTER);
+
+      Scan scan = scans.get(selectedScanI);
+      analyzeScan(scan);
+      applySelectionState();
+      setValidSelection(true);
+    } else {
+      // add error label
+      JLabel error = new JLabel(MessageFormat
+          .format("NO MS2 SPECTRA: 0 of {0} match the minimum criteria", getTotalScans()));
+      error.setFont(new Font("Tahoma", Font.BOLD, 13));
+      error.setHorizontalAlignment(SwingConstants.CENTER);
+      error.setForeground(new Color(220, 20, 60));
+      pnChart.add(error, BorderLayout.CENTER);
+      //
+    }
+
+    revalidate();
+    repaint();
+  }
+
+  private int getTotalScans() {
+    if (row != null)
+      return row.getAllMS2Fragmentations().length;
+    if (scansEntry != null)
+      return scansEntry.length;
+    return 0;
+  }
+
+  private void setValidSelection(boolean state) {
+    validSelection = state;
+  }
+
+  private void analyzeScan(Scan scan) {
+    MassList massList = ScanUtils.getMassListOrFirst(scan, massListName);
+    if (massList != null) {
+      DataPoint[] dp = massList.getDataPoints();
+      double tic = ScanUtils.getTIC(dp, noiseLevel);
+      int signals = ScanUtils.getNumberOfSignals(dp, noiseLevel);
+      lbTIC.setText(MZmineCore.getConfiguration().getIntensityFormat().format(tic));
+      lbSignals.setText("" + signals);
+      lbTIC.getParent().revalidate();
+      lbTIC.getParent().repaint();
+    }
+  }
+
+  /**
+   * Remaining data points after filtering
+   * 
+   * @return
+   */
+  @Nullable
+  public DataPoint[] getFilteredDataPoints() {
+    if (scans != null && !scans.isEmpty()) {
+      Scan scan = scans.get(selectedScanI);
+      MassList massList = ScanUtils.getMassListOrFirst(scan, massListName);
+      if (massList != null)
+        return ScanUtils.getFiltered(massList.getDataPoints(), noiseLevel);
+    }
+    return null;
+  }
+
+  /**
+   * Removed data points
+   * 
+   * @return
+   */
+  @Nullable
+  public DataPoint[] getFilteredDataPointsRemoved() {
+    if (scans != null && !scans.isEmpty()) {
+      Scan scan = scans.get(selectedScanI);
+      MassList massList = ScanUtils.getMassListOrFirst(scan, massListName);
+      if (massList != null)
+        return ScanUtils.getBelowThreshold(massList.getDataPoints(), noiseLevel);
+    }
+    return null;
+  }
+
+  public JLabel getLbMassListError() {
+    return lbMassListError;
+  }
+
+  @Nullable
+  public EChartPanel getChart() {
+    return spectrumPlot;
+  }
+
+  public void addChartChangedListener(Consumer<EChartPanel> listener) {
+    this.listener = listener;
+  }
+
+  public JLabel getLbTIC() {
+    return lbTIC;
+  }
+
+  public JLabel getLbSignals() {
+    return lbSignals;
+  }
+
+  /**
+   * This will check adduct pattern and enforce it.
+   * 
+   * @return The adduct or an empty String for wrong input
+   */
+  @Nonnull
+  public String getAdduct() {
+    String adduct = txtAdduct.getText();
+
+    String formatted = AdductParser.parse(adduct);
+    if (formatted.isEmpty()) {
+      txtAdduct.setBorder(BorderFactory.createLineBorder(Color.red));
+      return "";
+    }
+
+    if (!formatted.equals(adduct)) {
+      txtAdduct.setText(formatted);
+    }
+    txtAdduct.setBorder(BorderFactory.createLineBorder(Color.black));
+    return formatted;
+  }
+
+
+  private static Icon createIcon(String path) {
+    return new ImageIcon(new ImageIcon(ScanSelectPanel.class.getClassLoader().getResource(path))
+        .getImage().getScaledInstance(SIZE, SIZE, Image.SCALE_SMOOTH));
+  }
+
+  public void setChartSize(Dimension dim) {
+    chartSize = dim;
+  }
+
+  public void setShowRemovedData(boolean showRemovedData) {
+    this.showRemovedData = showRemovedData;
+  }
+
+  /**
+   * Valid spectrum and is selected? Still check for correct adduct
+   * 
+   * @return
+   */
+  public boolean isValidAndSelected() {
+    return isSelected() && validSelection;
+  }
+
+  public JTextField getTxtCharge() {
+    return txtCharge;
+  }
+
+  public JTextField getTxtPrecursorMZ() {
+    return txtPrecursorMZ;
+  }
+
+  public boolean hasAdduct() {
+    return !getAdduct().isEmpty();
+  }
+
+  @Override
+  public void actionPerformed(ActionEvent e) {
+    // TODO Auto-generated method stub
+
+  }
+
+}