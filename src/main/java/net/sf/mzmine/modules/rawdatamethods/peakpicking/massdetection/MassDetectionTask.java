<<<<<<< HEAD
/*
 * Copyright 2006-2018 The MZmine 2 Development Team
 * 
 * This file is part of MZmine 2.
 * 
 * MZmine 2 is free software; you can redistribute it and/or modify it under the terms of the GNU
 * General Public License as published by the Free Software Foundation; either version 2 of the
 * License, or (at your option) any later version.
 * 
 * MZmine 2 is distributed in the hope that it will be useful, but WITHOUT ANY WARRANTY; without
 * even the implied warranty of MERCHANTABILITY or FITNESS FOR A PARTICULAR PURPOSE. See the GNU
 * General Public License for more details.
 * 
 * You should have received a copy of the GNU General Public License along with MZmine 2; if not,
 * write to the Free Software Foundation, Inc., 51 Franklin St, Fifth Floor, Boston, MA 02110-1301
 * USA
 */

package net.sf.mzmine.modules.rawdatamethods.peakpicking.massdetection;

import java.io.File;
import java.util.logging.Logger;

import net.sf.mzmine.datamodel.DataPoint;
import net.sf.mzmine.datamodel.RawDataFile;
import net.sf.mzmine.datamodel.Scan;
import net.sf.mzmine.datamodel.impl.SimpleMassList;
import net.sf.mzmine.modules.MZmineProcessingStep;
import net.sf.mzmine.parameters.ParameterSet;
import net.sf.mzmine.parameters.parametertypes.selectors.ScanSelection;
import net.sf.mzmine.taskcontrol.AbstractTask;
import net.sf.mzmine.taskcontrol.TaskStatus;

import ucar.nc2.NetcdfFileWriter;
import ucar.nc2.Dimension;
import ucar.nc2.Variable;
import ucar.ma2.ArrayDouble;
import ucar.ma2.InvalidRangeException;
// import ucar.ma2.*;
import ucar.ma2.DataType;
import java.io.IOException;
import java.util.ArrayList;
import java.util.List;

import ucar.nc2.Attribute;

public class MassDetectionTask extends AbstractTask {

  private Logger logger = Logger.getLogger(this.getClass().getName());
  private final RawDataFile dataFile;

  // scan counter
  private int processedScans = 0, totalScans = 0;
  private final ScanSelection scanSelection;

  // User parameters
  private String name;

  // Mass detector
  private MZmineProcessingStep<MassDetector> massDetector;

  // for outputting file
  private File outFilename;
  private boolean saveToCDF;

  /**
   * @param dataFile
   * @param parameters
   */
  public MassDetectionTask(RawDataFile dataFile, ParameterSet parameters) {

    this.dataFile = dataFile;

    this.massDetector = parameters.getParameter(MassDetectionParameters.massDetector).getValue();

    this.scanSelection = parameters.getParameter(MassDetectionParameters.scanSelection).getValue();

    this.name = parameters.getParameter(MassDetectionParameters.name).getValue();

    this.saveToCDF = parameters.getParameter(MassDetectionParameters.outFilenameOption).getValue();

    this.outFilename = MassDetectionParameters.outFilenameOption.getEmbeddedParameter().getValue();

    // this.outFilename = parameters.getParameter(
    // MassDetectionParameters.outFilenameOption
    // .getEmbeddedParameter())
    // .getValue();
  }

  /**
   * @see net.sf.mzmine.taskcontrol.Task#getTaskDescription()
   */
  public String getTaskDescription() {
    return "Detecting masses in " + dataFile;
  }

  /**
   * @see net.sf.mzmine.taskcontrol.Task#getFinishedPercentage()
   */
  public double getFinishedPercentage() {
    if (totalScans == 0)
      return 0;
    else
      return (double) processedScans / totalScans;
  }

  public RawDataFile getDataFile() {
    return dataFile;
  }

  /**
   * @see Runnable#run()
   */
  public void run() {
    int indexOfPeriod = dataFile.getName().indexOf(".");

    // String massOutLocation =
    // outFilename.getPath()+dataFile.getName().substring(0,indexOfPeriod)+".CDF";
    String massOutLocation = outFilename != null ? outFilename.getPath() : "";

    boolean writeMasses = true;
    // make arrays to contain everything you need
    ArrayList<Integer> pointsInScans = new ArrayList<Integer>();
    ArrayList<Double> allMZ = new ArrayList<Double>();
    ArrayList<Double> allIntensities = new ArrayList<Double>();
    // idecies of full mass list where scan starts?
    ArrayList<Integer> startIndex = new ArrayList<Integer>();
    ArrayList<Double> scanAcquisitionTime = new ArrayList<Double>();
    // XCMS needs this one
    ArrayList<Double> totalIntensity = new ArrayList<Double>();


    NetcdfFileWriter writer = null;

    double curTotalIntensity;
    int lastPointCount = 0;

    startIndex.add(0);

    try {


      setStatus(TaskStatus.PROCESSING);

      logger.info("Started mass detector on " + dataFile);

      final Scan scans[] = scanSelection.getMatchingScans(dataFile);
      totalScans = scans.length;

      // Process scans one by one
      for (Scan scan : scans) {

        if (isCanceled())
          return;

        MassDetector detector = massDetector.getModule();
        DataPoint mzPeaks[] = detector.getMassValues(scan.getDataPoints(), massDetector.getParameterSet());

        SimpleMassList newMassList = new SimpleMassList(name, scan, mzPeaks);

        // Add new mass list to the scan
        scan.addMassList(newMassList);

        curTotalIntensity = 0;
        for (int a = 0; a < mzPeaks.length; a++) {
          DataPoint curMzPeak = mzPeaks[a];
          allMZ.add(curMzPeak.getMZ());
          allIntensities.add(curMzPeak.getIntensity());

          curTotalIntensity += curMzPeak.getIntensity();
        }

        scanAcquisitionTime.add(scan.getRetentionTime());
        pointsInScans.add(0);
        startIndex.add(mzPeaks.length + lastPointCount);
        totalIntensity.add(curTotalIntensity);


        lastPointCount = mzPeaks.length + lastPointCount;

        processedScans++;
      }

      setStatus(TaskStatus.FINISHED);

      logger.info("Finished mass detector on " + dataFile);

      if (this.saveToCDF) {
        // ************** write mass list *******************************
        writer =
            NetcdfFileWriter.createNew(NetcdfFileWriter.Version.netcdf3, massOutLocation, null);

        Dimension dim_massValues = writer.addDimension(null, "mass_values", allMZ.size());
        Dimension dim_intensityValues =
            writer.addDimension(null, "intensity_values", allIntensities.size());
        Dimension dim_scanIndex = writer.addDimension(null, "scan_index", startIndex.size() - 1);
        Dimension dim_scanAcquisitionTime =
            writer.addDimension(null, "scan_acquisition_time", scanAcquisitionTime.size());
        Dimension dim_totalIntensity =
            writer.addDimension(null, "total_intensity", totalIntensity.size());
        Dimension dim_pointsInScans =
            writer.addDimension(null, "point_count", pointsInScans.size());

        // add dimensions to list
        List<Dimension> dims = new ArrayList<>();
        dims.add(dim_massValues);
        dims.add(dim_intensityValues);
        dims.add(dim_scanIndex);
        dims.add(dim_scanAcquisitionTime);
        dims.add(dim_totalIntensity);
        dims.add(dim_pointsInScans);

        // make the variables that contain the actual data I think.
        Variable var_massValues =
            writer.addVariable(null, "mass_values", DataType.DOUBLE, "mass_values");
        Variable var_intensityValues =
            writer.addVariable(null, "intensity_values", DataType.DOUBLE, "intensity_values");
        Variable var_scanIndex = writer.addVariable(null, "scan_index", DataType.INT, "scan_index");
        Variable var_scanAcquisitionTime = writer.addVariable(null, "scan_acquisition_time",
            DataType.DOUBLE, "scan_acquisition_time");
        Variable var_totalIntensity =
            writer.addVariable(null, "total_intensity", DataType.DOUBLE, "total_intensity");
        Variable var_pointsInScans =
            writer.addVariable(null, "point_count", DataType.INT, "point_count");

        var_massValues.addAttribute(new Attribute("units", "M/Z"));
        var_intensityValues.addAttribute(new Attribute("units", "Arbitrary Intensity Units"));
        var_scanIndex.addAttribute(new Attribute("units", "index"));
        var_scanAcquisitionTime.addAttribute(new Attribute("units", "seconds"));
        var_totalIntensity.addAttribute(new Attribute("units", "Arbitrary Intensity Units"));
        var_pointsInScans.addAttribute(new Attribute("units", "count"));

        var_massValues.addAttribute(new Attribute("scale_factor", 1.0));
        var_intensityValues.addAttribute(new Attribute("scale_factor", 1.0));
        var_scanIndex.addAttribute(new Attribute("scale_factor", 1.0));
        var_scanAcquisitionTime.addAttribute(new Attribute("scale_factor", 1.0));
        var_totalIntensity.addAttribute(new Attribute("scale_factor", 1.0));
        var_pointsInScans.addAttribute(new Attribute("scale_factor", 1.0));

        // create file
        writer.create();

        ArrayDouble.D1 arr_massValues = new ArrayDouble.D1(dim_massValues.getLength());
        ArrayDouble.D1 arr_intensityValues = new ArrayDouble.D1(dim_intensityValues.getLength());
        ArrayDouble.D1 arr_scanIndex = new ArrayDouble.D1(dim_scanIndex.getLength());
        ArrayDouble.D1 arr_scanAcquisitionTime =
            new ArrayDouble.D1(dim_scanAcquisitionTime.getLength());
        ArrayDouble.D1 arr_totalIntensity = new ArrayDouble.D1(dim_totalIntensity.getLength());
        ArrayDouble.D1 arr_pointsInScans = new ArrayDouble.D1(dim_pointsInScans.getLength());

        for (int i = 0; i < allMZ.size(); i++) {
          arr_massValues.set(i, allMZ.get(i));
          arr_intensityValues.set(i, allIntensities.get(i));
        }
        int i = 0;
        for (; i < scanAcquisitionTime.size(); i++) {
          arr_scanAcquisitionTime.set(i, scanAcquisitionTime.get(i) * 60);
          arr_pointsInScans.set(i, pointsInScans.get(i));
          arr_scanIndex.set(i, startIndex.get(i));
          arr_totalIntensity.set(i, totalIntensity.get(i));
        }
        // arr_scanIndex.set(i,startIndex.get(i));

        // For tiny test file
        // arr_intensityValues .set(0,200);
        // arr_scanIndex .set(0,0);
        // arr_scanAcquisitionTime .set(0,10);
        // arr_totalIntensity .set(0,200);
        // arr_pointsInScans .set(0,0);

        // arr_intensityValues .set(1,300);
        // arr_scanIndex .set(1,1);
        // arr_scanAcquisitionTime .set(1,20);
        // arr_totalIntensity .set(1,300);
        // arr_pointsInScans .set(1,0);



        writer.write(var_massValues, arr_massValues);
        writer.write(var_intensityValues, arr_intensityValues);
        writer.write(var_scanIndex, arr_scanIndex);
        writer.write(var_scanAcquisitionTime, arr_scanAcquisitionTime);
        writer.write(var_totalIntensity, arr_totalIntensity);
        writer.write(var_pointsInScans, arr_pointsInScans);
      }
    } catch (IOException e) {
      e.printStackTrace();
    } catch (InvalidRangeException e) {
      e.printStackTrace();
    }

    finally {
      if (null != writer) {
        try {
          writer.close();
        } catch (IOException ioe) {
          ioe.printStackTrace();
        }
      }
    }

  }
}
=======
/*
 * Copyright 2006-2018 The MZmine 2 Development Team
 * 
 * This file is part of MZmine 2.
 * 
 * MZmine 2 is free software; you can redistribute it and/or modify it under the terms of the GNU
 * General Public License as published by the Free Software Foundation; either version 2 of the
 * License, or (at your option) any later version.
 * 
 * MZmine 2 is distributed in the hope that it will be useful, but WITHOUT ANY WARRANTY; without
 * even the implied warranty of MERCHANTABILITY or FITNESS FOR A PARTICULAR PURPOSE. See the GNU
 * General Public License for more details.
 * 
 * You should have received a copy of the GNU General Public License along with MZmine 2; if not,
 * write to the Free Software Foundation, Inc., 51 Franklin St, Fifth Floor, Boston, MA 02110-1301
 * USA
 */

package net.sf.mzmine.modules.rawdatamethods.peakpicking.massdetection;

import java.io.File;
import java.util.ArrayList;
import java.util.List;
import java.util.logging.Logger;

import net.sf.mzmine.datamodel.DataPoint;
import net.sf.mzmine.datamodel.RawDataFile;
import net.sf.mzmine.datamodel.Scan;
import net.sf.mzmine.datamodel.impl.SimpleMassList;
import net.sf.mzmine.desktop.impl.projecttree.RawDataTreeModel;
import net.sf.mzmine.main.MZmineCore;
import net.sf.mzmine.modules.MZmineProcessingStep;
import net.sf.mzmine.parameters.ParameterSet;
import net.sf.mzmine.parameters.parametertypes.selectors.ScanSelection;
import net.sf.mzmine.project.impl.MZmineProjectImpl;
import net.sf.mzmine.taskcontrol.AbstractTask;
import net.sf.mzmine.taskcontrol.TaskStatus;
import ucar.ma2.ArrayDouble;
import ucar.ma2.DataType;
import ucar.nc2.Attribute;
import ucar.nc2.Dimension;
import ucar.nc2.NetcdfFileWriter;
import ucar.nc2.Variable;

// import ucar.ma2.*;

public class MassDetectionTask extends AbstractTask {

  private final Logger logger = Logger.getLogger(this.getClass().getName());
  private final RawDataFile dataFile;

  // scan counter
  private int processedScans = 0, totalScans = 0;
  private final ScanSelection scanSelection;

  // User parameters
  private String name;

  // Mass detector
  private MZmineProcessingStep<MassDetector> massDetector;

  // for outputting file
  private File outFilename;
  private boolean saveToCDF;

  /**
   * @param dataFile
   * @param parameters
   */
  public MassDetectionTask(RawDataFile dataFile, ParameterSet parameters) {

    this.dataFile = dataFile;

    this.massDetector = parameters.getParameter(MassDetectionParameters.massDetector).getValue();

    this.scanSelection = parameters.getParameter(MassDetectionParameters.scanSelection).getValue();

    this.name = parameters.getParameter(MassDetectionParameters.name).getValue();

    this.saveToCDF = parameters.getParameter(MassDetectionParameters.outFilenameOption).getValue();

    this.outFilename = MassDetectionParameters.outFilenameOption.getEmbeddedParameter().getValue();

  }

  /**
   * @see net.sf.mzmine.taskcontrol.Task#getTaskDescription()
   */
  public String getTaskDescription() {
    return "Detecting masses in " + dataFile;
  }

  /**
   * @see net.sf.mzmine.taskcontrol.Task#getFinishedPercentage()
   */
  public double getFinishedPercentage() {
    if (totalScans == 0)
      return 0;
    else
      return (double) processedScans / totalScans;
  }

  public RawDataFile getDataFile() {
    return dataFile;
  }

  /**
   * @see Runnable#run()
   */
  public void run() {


    // make arrays to contain everything you need
    ArrayList<Integer> pointsInScans = new ArrayList<>();
    ArrayList<Double> allMZ = new ArrayList<>();
    ArrayList<Double> allIntensities = new ArrayList<>();
    // idecies of full mass list where scan starts?
    ArrayList<Integer> startIndex = new ArrayList<>();
    ArrayList<Double> scanAcquisitionTime = new ArrayList<>();
    // XCMS needs this one
    ArrayList<Double> totalIntensity = new ArrayList<>();


    double curTotalIntensity;
    int lastPointCount = 0;

    startIndex.add(0);

    try {


      setStatus(TaskStatus.PROCESSING);

      logger.info("Started mass detector on " + dataFile);

      final Scan scans[] = scanSelection.getMatchingScans(dataFile);
      totalScans = scans.length;
      // Process scans one by one
      for (Scan scan : scans) {

        if (isCanceled())
          return;

        MassDetector detector = massDetector.getModule();
        DataPoint mzPeaks[] = detector.getMassValues(scan, massDetector.getParameterSet());

        SimpleMassList newMassList = new SimpleMassList(name, scan, mzPeaks);

        // Add new mass list to the scan
        scan.addMassList(newMassList);

        if (this.saveToCDF) {

          curTotalIntensity = 0;
          for (int a = 0; a < mzPeaks.length; a++) {
            DataPoint curMzPeak = mzPeaks[a];
            allMZ.add(curMzPeak.getMZ());
            allIntensities.add(curMzPeak.getIntensity());
            curTotalIntensity += curMzPeak.getIntensity();
          }

          scanAcquisitionTime.add(scan.getRetentionTime());
          pointsInScans.add(0);
          startIndex.add(mzPeaks.length + lastPointCount);
          totalIntensity.add(curTotalIntensity);

          lastPointCount = mzPeaks.length + lastPointCount;
        }

        processedScans++;
      }

      // Update the GUI with all new mass lists
      MZmineProjectImpl project =
          (MZmineProjectImpl) MZmineCore.getProjectManager().getCurrentProject();
      final RawDataTreeModel treeModel = project.getRawDataTreeModel();
      treeModel.updateGUIWithNewObjects();;

      if (this.saveToCDF) {
        // ************** write mass list *******************************
        final String outFileNamePath = outFilename.getPath();
        logger.info("Saving mass detector results to netCDF file " + outFileNamePath);
        NetcdfFileWriter writer =
            NetcdfFileWriter.createNew(NetcdfFileWriter.Version.netcdf3, outFileNamePath, null);

        Dimension dim_massValues = writer.addDimension(null, "mass_values", allMZ.size());
        Dimension dim_intensityValues =
            writer.addDimension(null, "intensity_values", allIntensities.size());
        Dimension dim_scanIndex = writer.addDimension(null, "scan_index", startIndex.size() - 1);
        Dimension dim_scanAcquisitionTime =
            writer.addDimension(null, "scan_acquisition_time", scanAcquisitionTime.size());
        Dimension dim_totalIntensity =
            writer.addDimension(null, "total_intensity", totalIntensity.size());
        Dimension dim_pointsInScans =
            writer.addDimension(null, "point_count", pointsInScans.size());

        // add dimensions to list
        List<Dimension> dims = new ArrayList<>();
        dims.add(dim_massValues);
        dims.add(dim_intensityValues);
        dims.add(dim_scanIndex);
        dims.add(dim_scanAcquisitionTime);
        dims.add(dim_totalIntensity);
        dims.add(dim_pointsInScans);

        // make the variables that contain the actual data I think.
        Variable var_massValues =
            writer.addVariable(null, "mass_values", DataType.DOUBLE, "mass_values");
        Variable var_intensityValues =
            writer.addVariable(null, "intensity_values", DataType.DOUBLE, "intensity_values");
        Variable var_scanIndex = writer.addVariable(null, "scan_index", DataType.INT, "scan_index");
        Variable var_scanAcquisitionTime = writer.addVariable(null, "scan_acquisition_time",
            DataType.DOUBLE, "scan_acquisition_time");
        Variable var_totalIntensity =
            writer.addVariable(null, "total_intensity", DataType.DOUBLE, "total_intensity");
        Variable var_pointsInScans =
            writer.addVariable(null, "point_count", DataType.INT, "point_count");

        var_massValues.addAttribute(new Attribute("units", "M/Z"));
        var_intensityValues.addAttribute(new Attribute("units", "Arbitrary Intensity Units"));
        var_scanIndex.addAttribute(new Attribute("units", "index"));
        var_scanAcquisitionTime.addAttribute(new Attribute("units", "seconds"));
        var_totalIntensity.addAttribute(new Attribute("units", "Arbitrary Intensity Units"));
        var_pointsInScans.addAttribute(new Attribute("units", "count"));

        var_massValues.addAttribute(new Attribute("scale_factor", 1.0));
        var_intensityValues.addAttribute(new Attribute("scale_factor", 1.0));
        var_scanIndex.addAttribute(new Attribute("scale_factor", 1.0));
        var_scanAcquisitionTime.addAttribute(new Attribute("scale_factor", 1.0));
        var_totalIntensity.addAttribute(new Attribute("scale_factor", 1.0));
        var_pointsInScans.addAttribute(new Attribute("scale_factor", 1.0));

        // create file
        writer.create();

        ArrayDouble.D1 arr_massValues = new ArrayDouble.D1(dim_massValues.getLength());
        ArrayDouble.D1 arr_intensityValues = new ArrayDouble.D1(dim_intensityValues.getLength());
        ArrayDouble.D1 arr_scanIndex = new ArrayDouble.D1(dim_scanIndex.getLength());
        ArrayDouble.D1 arr_scanAcquisitionTime =
            new ArrayDouble.D1(dim_scanAcquisitionTime.getLength());
        ArrayDouble.D1 arr_totalIntensity = new ArrayDouble.D1(dim_totalIntensity.getLength());
        ArrayDouble.D1 arr_pointsInScans = new ArrayDouble.D1(dim_pointsInScans.getLength());

        for (int i = 0; i < allMZ.size(); i++) {
          arr_massValues.set(i, allMZ.get(i));
          arr_intensityValues.set(i, allIntensities.get(i));
        }
        int i = 0;
        for (; i < scanAcquisitionTime.size(); i++) {
          arr_scanAcquisitionTime.set(i, scanAcquisitionTime.get(i) * 60);
          arr_pointsInScans.set(i, pointsInScans.get(i));
          arr_scanIndex.set(i, startIndex.get(i));
          arr_totalIntensity.set(i, totalIntensity.get(i));
        }
        // arr_scanIndex.set(i,startIndex.get(i));

        // For tiny test file
        // arr_intensityValues .set(0,200);
        // arr_scanIndex .set(0,0);
        // arr_scanAcquisitionTime .set(0,10);
        // arr_totalIntensity .set(0,200);
        // arr_pointsInScans .set(0,0);

        // arr_intensityValues .set(1,300);
        // arr_scanIndex .set(1,1);
        // arr_scanAcquisitionTime .set(1,20);
        // arr_totalIntensity .set(1,300);
        // arr_pointsInScans .set(1,0);



        writer.write(var_massValues, arr_massValues);
        writer.write(var_intensityValues, arr_intensityValues);
        writer.write(var_scanIndex, arr_scanIndex);
        writer.write(var_scanAcquisitionTime, arr_scanAcquisitionTime);
        writer.write(var_totalIntensity, arr_totalIntensity);
        writer.write(var_pointsInScans, arr_pointsInScans);
        writer.close();
      }

    } catch (Exception e) {
      e.printStackTrace();
      setErrorMessage(e.getMessage());
      setStatus(TaskStatus.ERROR);
    }

    setStatus(TaskStatus.FINISHED);

    logger.info("Finished mass detector on " + dataFile);


  }
}
>>>>>>> c82a5d22
<|MERGE_RESOLUTION|>--- conflicted
+++ resolved
@@ -1,599 +1,307 @@
-<<<<<<< HEAD
-/*
- * Copyright 2006-2018 The MZmine 2 Development Team
- * 
- * This file is part of MZmine 2.
- * 
- * MZmine 2 is free software; you can redistribute it and/or modify it under the terms of the GNU
- * General Public License as published by the Free Software Foundation; either version 2 of the
- * License, or (at your option) any later version.
- * 
- * MZmine 2 is distributed in the hope that it will be useful, but WITHOUT ANY WARRANTY; without
- * even the implied warranty of MERCHANTABILITY or FITNESS FOR A PARTICULAR PURPOSE. See the GNU
- * General Public License for more details.
- * 
- * You should have received a copy of the GNU General Public License along with MZmine 2; if not,
- * write to the Free Software Foundation, Inc., 51 Franklin St, Fifth Floor, Boston, MA 02110-1301
- * USA
- */
-
-package net.sf.mzmine.modules.rawdatamethods.peakpicking.massdetection;
-
-import java.io.File;
-import java.util.logging.Logger;
-
-import net.sf.mzmine.datamodel.DataPoint;
-import net.sf.mzmine.datamodel.RawDataFile;
-import net.sf.mzmine.datamodel.Scan;
-import net.sf.mzmine.datamodel.impl.SimpleMassList;
-import net.sf.mzmine.modules.MZmineProcessingStep;
-import net.sf.mzmine.parameters.ParameterSet;
-import net.sf.mzmine.parameters.parametertypes.selectors.ScanSelection;
-import net.sf.mzmine.taskcontrol.AbstractTask;
-import net.sf.mzmine.taskcontrol.TaskStatus;
-
-import ucar.nc2.NetcdfFileWriter;
-import ucar.nc2.Dimension;
-import ucar.nc2.Variable;
-import ucar.ma2.ArrayDouble;
-import ucar.ma2.InvalidRangeException;
-// import ucar.ma2.*;
-import ucar.ma2.DataType;
-import java.io.IOException;
-import java.util.ArrayList;
-import java.util.List;
-
-import ucar.nc2.Attribute;
-
-public class MassDetectionTask extends AbstractTask {
-
-  private Logger logger = Logger.getLogger(this.getClass().getName());
-  private final RawDataFile dataFile;
-
-  // scan counter
-  private int processedScans = 0, totalScans = 0;
-  private final ScanSelection scanSelection;
-
-  // User parameters
-  private String name;
-
-  // Mass detector
-  private MZmineProcessingStep<MassDetector> massDetector;
-
-  // for outputting file
-  private File outFilename;
-  private boolean saveToCDF;
-
-  /**
-   * @param dataFile
-   * @param parameters
-   */
-  public MassDetectionTask(RawDataFile dataFile, ParameterSet parameters) {
-
-    this.dataFile = dataFile;
-
-    this.massDetector = parameters.getParameter(MassDetectionParameters.massDetector).getValue();
-
-    this.scanSelection = parameters.getParameter(MassDetectionParameters.scanSelection).getValue();
-
-    this.name = parameters.getParameter(MassDetectionParameters.name).getValue();
-
-    this.saveToCDF = parameters.getParameter(MassDetectionParameters.outFilenameOption).getValue();
-
-    this.outFilename = MassDetectionParameters.outFilenameOption.getEmbeddedParameter().getValue();
-
-    // this.outFilename = parameters.getParameter(
-    // MassDetectionParameters.outFilenameOption
-    // .getEmbeddedParameter())
-    // .getValue();
-  }
-
-  /**
-   * @see net.sf.mzmine.taskcontrol.Task#getTaskDescription()
-   */
-  public String getTaskDescription() {
-    return "Detecting masses in " + dataFile;
-  }
-
-  /**
-   * @see net.sf.mzmine.taskcontrol.Task#getFinishedPercentage()
-   */
-  public double getFinishedPercentage() {
-    if (totalScans == 0)
-      return 0;
-    else
-      return (double) processedScans / totalScans;
-  }
-
-  public RawDataFile getDataFile() {
-    return dataFile;
-  }
-
-  /**
-   * @see Runnable#run()
-   */
-  public void run() {
-    int indexOfPeriod = dataFile.getName().indexOf(".");
-
-    // String massOutLocation =
-    // outFilename.getPath()+dataFile.getName().substring(0,indexOfPeriod)+".CDF";
-    String massOutLocation = outFilename != null ? outFilename.getPath() : "";
-
-    boolean writeMasses = true;
-    // make arrays to contain everything you need
-    ArrayList<Integer> pointsInScans = new ArrayList<Integer>();
-    ArrayList<Double> allMZ = new ArrayList<Double>();
-    ArrayList<Double> allIntensities = new ArrayList<Double>();
-    // idecies of full mass list where scan starts?
-    ArrayList<Integer> startIndex = new ArrayList<Integer>();
-    ArrayList<Double> scanAcquisitionTime = new ArrayList<Double>();
-    // XCMS needs this one
-    ArrayList<Double> totalIntensity = new ArrayList<Double>();
-
-
-    NetcdfFileWriter writer = null;
-
-    double curTotalIntensity;
-    int lastPointCount = 0;
-
-    startIndex.add(0);
-
-    try {
-
-
-      setStatus(TaskStatus.PROCESSING);
-
-      logger.info("Started mass detector on " + dataFile);
-
-      final Scan scans[] = scanSelection.getMatchingScans(dataFile);
-      totalScans = scans.length;
-
-      // Process scans one by one
-      for (Scan scan : scans) {
-
-        if (isCanceled())
-          return;
-
-        MassDetector detector = massDetector.getModule();
-        DataPoint mzPeaks[] = detector.getMassValues(scan.getDataPoints(), massDetector.getParameterSet());
-
-        SimpleMassList newMassList = new SimpleMassList(name, scan, mzPeaks);
-
-        // Add new mass list to the scan
-        scan.addMassList(newMassList);
-
-        curTotalIntensity = 0;
-        for (int a = 0; a < mzPeaks.length; a++) {
-          DataPoint curMzPeak = mzPeaks[a];
-          allMZ.add(curMzPeak.getMZ());
-          allIntensities.add(curMzPeak.getIntensity());
-
-          curTotalIntensity += curMzPeak.getIntensity();
-        }
-
-        scanAcquisitionTime.add(scan.getRetentionTime());
-        pointsInScans.add(0);
-        startIndex.add(mzPeaks.length + lastPointCount);
-        totalIntensity.add(curTotalIntensity);
-
-
-        lastPointCount = mzPeaks.length + lastPointCount;
-
-        processedScans++;
-      }
-
-      setStatus(TaskStatus.FINISHED);
-
-      logger.info("Finished mass detector on " + dataFile);
-
-      if (this.saveToCDF) {
-        // ************** write mass list *******************************
-        writer =
-            NetcdfFileWriter.createNew(NetcdfFileWriter.Version.netcdf3, massOutLocation, null);
-
-        Dimension dim_massValues = writer.addDimension(null, "mass_values", allMZ.size());
-        Dimension dim_intensityValues =
-            writer.addDimension(null, "intensity_values", allIntensities.size());
-        Dimension dim_scanIndex = writer.addDimension(null, "scan_index", startIndex.size() - 1);
-        Dimension dim_scanAcquisitionTime =
-            writer.addDimension(null, "scan_acquisition_time", scanAcquisitionTime.size());
-        Dimension dim_totalIntensity =
-            writer.addDimension(null, "total_intensity", totalIntensity.size());
-        Dimension dim_pointsInScans =
-            writer.addDimension(null, "point_count", pointsInScans.size());
-
-        // add dimensions to list
-        List<Dimension> dims = new ArrayList<>();
-        dims.add(dim_massValues);
-        dims.add(dim_intensityValues);
-        dims.add(dim_scanIndex);
-        dims.add(dim_scanAcquisitionTime);
-        dims.add(dim_totalIntensity);
-        dims.add(dim_pointsInScans);
-
-        // make the variables that contain the actual data I think.
-        Variable var_massValues =
-            writer.addVariable(null, "mass_values", DataType.DOUBLE, "mass_values");
-        Variable var_intensityValues =
-            writer.addVariable(null, "intensity_values", DataType.DOUBLE, "intensity_values");
-        Variable var_scanIndex = writer.addVariable(null, "scan_index", DataType.INT, "scan_index");
-        Variable var_scanAcquisitionTime = writer.addVariable(null, "scan_acquisition_time",
-            DataType.DOUBLE, "scan_acquisition_time");
-        Variable var_totalIntensity =
-            writer.addVariable(null, "total_intensity", DataType.DOUBLE, "total_intensity");
-        Variable var_pointsInScans =
-            writer.addVariable(null, "point_count", DataType.INT, "point_count");
-
-        var_massValues.addAttribute(new Attribute("units", "M/Z"));
-        var_intensityValues.addAttribute(new Attribute("units", "Arbitrary Intensity Units"));
-        var_scanIndex.addAttribute(new Attribute("units", "index"));
-        var_scanAcquisitionTime.addAttribute(new Attribute("units", "seconds"));
-        var_totalIntensity.addAttribute(new Attribute("units", "Arbitrary Intensity Units"));
-        var_pointsInScans.addAttribute(new Attribute("units", "count"));
-
-        var_massValues.addAttribute(new Attribute("scale_factor", 1.0));
-        var_intensityValues.addAttribute(new Attribute("scale_factor", 1.0));
-        var_scanIndex.addAttribute(new Attribute("scale_factor", 1.0));
-        var_scanAcquisitionTime.addAttribute(new Attribute("scale_factor", 1.0));
-        var_totalIntensity.addAttribute(new Attribute("scale_factor", 1.0));
-        var_pointsInScans.addAttribute(new Attribute("scale_factor", 1.0));
-
-        // create file
-        writer.create();
-
-        ArrayDouble.D1 arr_massValues = new ArrayDouble.D1(dim_massValues.getLength());
-        ArrayDouble.D1 arr_intensityValues = new ArrayDouble.D1(dim_intensityValues.getLength());
-        ArrayDouble.D1 arr_scanIndex = new ArrayDouble.D1(dim_scanIndex.getLength());
-        ArrayDouble.D1 arr_scanAcquisitionTime =
-            new ArrayDouble.D1(dim_scanAcquisitionTime.getLength());
-        ArrayDouble.D1 arr_totalIntensity = new ArrayDouble.D1(dim_totalIntensity.getLength());
-        ArrayDouble.D1 arr_pointsInScans = new ArrayDouble.D1(dim_pointsInScans.getLength());
-
-        for (int i = 0; i < allMZ.size(); i++) {
-          arr_massValues.set(i, allMZ.get(i));
-          arr_intensityValues.set(i, allIntensities.get(i));
-        }
-        int i = 0;
-        for (; i < scanAcquisitionTime.size(); i++) {
-          arr_scanAcquisitionTime.set(i, scanAcquisitionTime.get(i) * 60);
-          arr_pointsInScans.set(i, pointsInScans.get(i));
-          arr_scanIndex.set(i, startIndex.get(i));
-          arr_totalIntensity.set(i, totalIntensity.get(i));
-        }
-        // arr_scanIndex.set(i,startIndex.get(i));
-
-        // For tiny test file
-        // arr_intensityValues .set(0,200);
-        // arr_scanIndex .set(0,0);
-        // arr_scanAcquisitionTime .set(0,10);
-        // arr_totalIntensity .set(0,200);
-        // arr_pointsInScans .set(0,0);
-
-        // arr_intensityValues .set(1,300);
-        // arr_scanIndex .set(1,1);
-        // arr_scanAcquisitionTime .set(1,20);
-        // arr_totalIntensity .set(1,300);
-        // arr_pointsInScans .set(1,0);
-
-
-
-        writer.write(var_massValues, arr_massValues);
-        writer.write(var_intensityValues, arr_intensityValues);
-        writer.write(var_scanIndex, arr_scanIndex);
-        writer.write(var_scanAcquisitionTime, arr_scanAcquisitionTime);
-        writer.write(var_totalIntensity, arr_totalIntensity);
-        writer.write(var_pointsInScans, arr_pointsInScans);
-      }
-    } catch (IOException e) {
-      e.printStackTrace();
-    } catch (InvalidRangeException e) {
-      e.printStackTrace();
-    }
-
-    finally {
-      if (null != writer) {
-        try {
-          writer.close();
-        } catch (IOException ioe) {
-          ioe.printStackTrace();
-        }
-      }
-    }
-
-  }
-}
-=======
-/*
- * Copyright 2006-2018 The MZmine 2 Development Team
- * 
- * This file is part of MZmine 2.
- * 
- * MZmine 2 is free software; you can redistribute it and/or modify it under the terms of the GNU
- * General Public License as published by the Free Software Foundation; either version 2 of the
- * License, or (at your option) any later version.
- * 
- * MZmine 2 is distributed in the hope that it will be useful, but WITHOUT ANY WARRANTY; without
- * even the implied warranty of MERCHANTABILITY or FITNESS FOR A PARTICULAR PURPOSE. See the GNU
- * General Public License for more details.
- * 
- * You should have received a copy of the GNU General Public License along with MZmine 2; if not,
- * write to the Free Software Foundation, Inc., 51 Franklin St, Fifth Floor, Boston, MA 02110-1301
- * USA
- */
-
-package net.sf.mzmine.modules.rawdatamethods.peakpicking.massdetection;
-
-import java.io.File;
-import java.util.ArrayList;
-import java.util.List;
-import java.util.logging.Logger;
-
-import net.sf.mzmine.datamodel.DataPoint;
-import net.sf.mzmine.datamodel.RawDataFile;
-import net.sf.mzmine.datamodel.Scan;
-import net.sf.mzmine.datamodel.impl.SimpleMassList;
-import net.sf.mzmine.desktop.impl.projecttree.RawDataTreeModel;
-import net.sf.mzmine.main.MZmineCore;
-import net.sf.mzmine.modules.MZmineProcessingStep;
-import net.sf.mzmine.parameters.ParameterSet;
-import net.sf.mzmine.parameters.parametertypes.selectors.ScanSelection;
-import net.sf.mzmine.project.impl.MZmineProjectImpl;
-import net.sf.mzmine.taskcontrol.AbstractTask;
-import net.sf.mzmine.taskcontrol.TaskStatus;
-import ucar.ma2.ArrayDouble;
-import ucar.ma2.DataType;
-import ucar.nc2.Attribute;
-import ucar.nc2.Dimension;
-import ucar.nc2.NetcdfFileWriter;
-import ucar.nc2.Variable;
-
-// import ucar.ma2.*;
-
-public class MassDetectionTask extends AbstractTask {
-
-  private final Logger logger = Logger.getLogger(this.getClass().getName());
-  private final RawDataFile dataFile;
-
-  // scan counter
-  private int processedScans = 0, totalScans = 0;
-  private final ScanSelection scanSelection;
-
-  // User parameters
-  private String name;
-
-  // Mass detector
-  private MZmineProcessingStep<MassDetector> massDetector;
-
-  // for outputting file
-  private File outFilename;
-  private boolean saveToCDF;
-
-  /**
-   * @param dataFile
-   * @param parameters
-   */
-  public MassDetectionTask(RawDataFile dataFile, ParameterSet parameters) {
-
-    this.dataFile = dataFile;
-
-    this.massDetector = parameters.getParameter(MassDetectionParameters.massDetector).getValue();
-
-    this.scanSelection = parameters.getParameter(MassDetectionParameters.scanSelection).getValue();
-
-    this.name = parameters.getParameter(MassDetectionParameters.name).getValue();
-
-    this.saveToCDF = parameters.getParameter(MassDetectionParameters.outFilenameOption).getValue();
-
-    this.outFilename = MassDetectionParameters.outFilenameOption.getEmbeddedParameter().getValue();
-
-  }
-
-  /**
-   * @see net.sf.mzmine.taskcontrol.Task#getTaskDescription()
-   */
-  public String getTaskDescription() {
-    return "Detecting masses in " + dataFile;
-  }
-
-  /**
-   * @see net.sf.mzmine.taskcontrol.Task#getFinishedPercentage()
-   */
-  public double getFinishedPercentage() {
-    if (totalScans == 0)
-      return 0;
-    else
-      return (double) processedScans / totalScans;
-  }
-
-  public RawDataFile getDataFile() {
-    return dataFile;
-  }
-
-  /**
-   * @see Runnable#run()
-   */
-  public void run() {
-
-
-    // make arrays to contain everything you need
-    ArrayList<Integer> pointsInScans = new ArrayList<>();
-    ArrayList<Double> allMZ = new ArrayList<>();
-    ArrayList<Double> allIntensities = new ArrayList<>();
-    // idecies of full mass list where scan starts?
-    ArrayList<Integer> startIndex = new ArrayList<>();
-    ArrayList<Double> scanAcquisitionTime = new ArrayList<>();
-    // XCMS needs this one
-    ArrayList<Double> totalIntensity = new ArrayList<>();
-
-
-    double curTotalIntensity;
-    int lastPointCount = 0;
-
-    startIndex.add(0);
-
-    try {
-
-
-      setStatus(TaskStatus.PROCESSING);
-
-      logger.info("Started mass detector on " + dataFile);
-
-      final Scan scans[] = scanSelection.getMatchingScans(dataFile);
-      totalScans = scans.length;
-      // Process scans one by one
-      for (Scan scan : scans) {
-
-        if (isCanceled())
-          return;
-
-        MassDetector detector = massDetector.getModule();
-        DataPoint mzPeaks[] = detector.getMassValues(scan, massDetector.getParameterSet());
-
-        SimpleMassList newMassList = new SimpleMassList(name, scan, mzPeaks);
-
-        // Add new mass list to the scan
-        scan.addMassList(newMassList);
-
-        if (this.saveToCDF) {
-
-          curTotalIntensity = 0;
-          for (int a = 0; a < mzPeaks.length; a++) {
-            DataPoint curMzPeak = mzPeaks[a];
-            allMZ.add(curMzPeak.getMZ());
-            allIntensities.add(curMzPeak.getIntensity());
-            curTotalIntensity += curMzPeak.getIntensity();
-          }
-
-          scanAcquisitionTime.add(scan.getRetentionTime());
-          pointsInScans.add(0);
-          startIndex.add(mzPeaks.length + lastPointCount);
-          totalIntensity.add(curTotalIntensity);
-
-          lastPointCount = mzPeaks.length + lastPointCount;
-        }
-
-        processedScans++;
-      }
-
-      // Update the GUI with all new mass lists
-      MZmineProjectImpl project =
-          (MZmineProjectImpl) MZmineCore.getProjectManager().getCurrentProject();
-      final RawDataTreeModel treeModel = project.getRawDataTreeModel();
-      treeModel.updateGUIWithNewObjects();;
-
-      if (this.saveToCDF) {
-        // ************** write mass list *******************************
-        final String outFileNamePath = outFilename.getPath();
-        logger.info("Saving mass detector results to netCDF file " + outFileNamePath);
-        NetcdfFileWriter writer =
-            NetcdfFileWriter.createNew(NetcdfFileWriter.Version.netcdf3, outFileNamePath, null);
-
-        Dimension dim_massValues = writer.addDimension(null, "mass_values", allMZ.size());
-        Dimension dim_intensityValues =
-            writer.addDimension(null, "intensity_values", allIntensities.size());
-        Dimension dim_scanIndex = writer.addDimension(null, "scan_index", startIndex.size() - 1);
-        Dimension dim_scanAcquisitionTime =
-            writer.addDimension(null, "scan_acquisition_time", scanAcquisitionTime.size());
-        Dimension dim_totalIntensity =
-            writer.addDimension(null, "total_intensity", totalIntensity.size());
-        Dimension dim_pointsInScans =
-            writer.addDimension(null, "point_count", pointsInScans.size());
-
-        // add dimensions to list
-        List<Dimension> dims = new ArrayList<>();
-        dims.add(dim_massValues);
-        dims.add(dim_intensityValues);
-        dims.add(dim_scanIndex);
-        dims.add(dim_scanAcquisitionTime);
-        dims.add(dim_totalIntensity);
-        dims.add(dim_pointsInScans);
-
-        // make the variables that contain the actual data I think.
-        Variable var_massValues =
-            writer.addVariable(null, "mass_values", DataType.DOUBLE, "mass_values");
-        Variable var_intensityValues =
-            writer.addVariable(null, "intensity_values", DataType.DOUBLE, "intensity_values");
-        Variable var_scanIndex = writer.addVariable(null, "scan_index", DataType.INT, "scan_index");
-        Variable var_scanAcquisitionTime = writer.addVariable(null, "scan_acquisition_time",
-            DataType.DOUBLE, "scan_acquisition_time");
-        Variable var_totalIntensity =
-            writer.addVariable(null, "total_intensity", DataType.DOUBLE, "total_intensity");
-        Variable var_pointsInScans =
-            writer.addVariable(null, "point_count", DataType.INT, "point_count");
-
-        var_massValues.addAttribute(new Attribute("units", "M/Z"));
-        var_intensityValues.addAttribute(new Attribute("units", "Arbitrary Intensity Units"));
-        var_scanIndex.addAttribute(new Attribute("units", "index"));
-        var_scanAcquisitionTime.addAttribute(new Attribute("units", "seconds"));
-        var_totalIntensity.addAttribute(new Attribute("units", "Arbitrary Intensity Units"));
-        var_pointsInScans.addAttribute(new Attribute("units", "count"));
-
-        var_massValues.addAttribute(new Attribute("scale_factor", 1.0));
-        var_intensityValues.addAttribute(new Attribute("scale_factor", 1.0));
-        var_scanIndex.addAttribute(new Attribute("scale_factor", 1.0));
-        var_scanAcquisitionTime.addAttribute(new Attribute("scale_factor", 1.0));
-        var_totalIntensity.addAttribute(new Attribute("scale_factor", 1.0));
-        var_pointsInScans.addAttribute(new Attribute("scale_factor", 1.0));
-
-        // create file
-        writer.create();
-
-        ArrayDouble.D1 arr_massValues = new ArrayDouble.D1(dim_massValues.getLength());
-        ArrayDouble.D1 arr_intensityValues = new ArrayDouble.D1(dim_intensityValues.getLength());
-        ArrayDouble.D1 arr_scanIndex = new ArrayDouble.D1(dim_scanIndex.getLength());
-        ArrayDouble.D1 arr_scanAcquisitionTime =
-            new ArrayDouble.D1(dim_scanAcquisitionTime.getLength());
-        ArrayDouble.D1 arr_totalIntensity = new ArrayDouble.D1(dim_totalIntensity.getLength());
-        ArrayDouble.D1 arr_pointsInScans = new ArrayDouble.D1(dim_pointsInScans.getLength());
-
-        for (int i = 0; i < allMZ.size(); i++) {
-          arr_massValues.set(i, allMZ.get(i));
-          arr_intensityValues.set(i, allIntensities.get(i));
-        }
-        int i = 0;
-        for (; i < scanAcquisitionTime.size(); i++) {
-          arr_scanAcquisitionTime.set(i, scanAcquisitionTime.get(i) * 60);
-          arr_pointsInScans.set(i, pointsInScans.get(i));
-          arr_scanIndex.set(i, startIndex.get(i));
-          arr_totalIntensity.set(i, totalIntensity.get(i));
-        }
-        // arr_scanIndex.set(i,startIndex.get(i));
-
-        // For tiny test file
-        // arr_intensityValues .set(0,200);
-        // arr_scanIndex .set(0,0);
-        // arr_scanAcquisitionTime .set(0,10);
-        // arr_totalIntensity .set(0,200);
-        // arr_pointsInScans .set(0,0);
-
-        // arr_intensityValues .set(1,300);
-        // arr_scanIndex .set(1,1);
-        // arr_scanAcquisitionTime .set(1,20);
-        // arr_totalIntensity .set(1,300);
-        // arr_pointsInScans .set(1,0);
-
-
-
-        writer.write(var_massValues, arr_massValues);
-        writer.write(var_intensityValues, arr_intensityValues);
-        writer.write(var_scanIndex, arr_scanIndex);
-        writer.write(var_scanAcquisitionTime, arr_scanAcquisitionTime);
-        writer.write(var_totalIntensity, arr_totalIntensity);
-        writer.write(var_pointsInScans, arr_pointsInScans);
-        writer.close();
-      }
-
-    } catch (Exception e) {
-      e.printStackTrace();
-      setErrorMessage(e.getMessage());
-      setStatus(TaskStatus.ERROR);
-    }
-
-    setStatus(TaskStatus.FINISHED);
-
-    logger.info("Finished mass detector on " + dataFile);
-
-
-  }
-}
->>>>>>> c82a5d22
+/*
+ * Copyright 2006-2018 The MZmine 2 Development Team
+ * 
+ * This file is part of MZmine 2.
+ * 
+ * MZmine 2 is free software; you can redistribute it and/or modify it under the terms of the GNU
+ * General Public License as published by the Free Software Foundation; either version 2 of the
+ * License, or (at your option) any later version.
+ * 
+ * MZmine 2 is distributed in the hope that it will be useful, but WITHOUT ANY WARRANTY; without
+ * even the implied warranty of MERCHANTABILITY or FITNESS FOR A PARTICULAR PURPOSE. See the GNU
+ * General Public License for more details.
+ * 
+ * You should have received a copy of the GNU General Public License along with MZmine 2; if not,
+ * write to the Free Software Foundation, Inc., 51 Franklin St, Fifth Floor, Boston, MA 02110-1301
+ * USA
+ */
+
+package net.sf.mzmine.modules.rawdatamethods.peakpicking.massdetection;
+
+import java.io.File;
+import java.util.logging.Logger;
+import java.util.ArrayList;
+import java.util.List;
+import net.sf.mzmine.datamodel.DataPoint;
+import net.sf.mzmine.datamodel.RawDataFile;
+import net.sf.mzmine.datamodel.Scan;
+import net.sf.mzmine.datamodel.impl.SimpleMassList;
+import net.sf.mzmine.modules.MZmineProcessingStep;
+import net.sf.mzmine.parameters.ParameterSet;
+import net.sf.mzmine.parameters.parametertypes.selectors.ScanSelection;
+import net.sf.mzmine.taskcontrol.AbstractTask;
+import net.sf.mzmine.project.impl.MZmineProjectImpl;
+import net.sf.mzmine.taskcontrol.TaskStatus;
+import net.sf.mzmine.desktop.impl.projecttree.RawDataTreeModel;
+import net.sf.mzmine.main.MZmineCore;
+import ucar.nc2.NetcdfFileWriter;
+import ucar.nc2.Dimension;
+import ucar.nc2.Variable;
+import ucar.ma2.ArrayDouble;
+import ucar.ma2.InvalidRangeException;
+// import ucar.ma2.*;
+import ucar.ma2.DataType;
+import java.io.IOException;
+import java.util.ArrayList;
+import java.util.List;
+import ucar.ma2.DataType;
+import ucar.nc2.Attribute;
+import ucar.nc2.Dimension;
+import ucar.nc2.NetcdfFileWriter;
+import ucar.nc2.Variable;
+
+import ucar.nc2.Attribute;
+
+public class MassDetectionTask extends AbstractTask {
+
+  private Logger logger = Logger.getLogger(this.getClass().getName());
+  private final RawDataFile dataFile;
+
+  // scan counter
+  private int processedScans = 0, totalScans = 0;
+  private final ScanSelection scanSelection;
+
+  // User parameters
+  private String name;
+
+  // Mass detector
+  private MZmineProcessingStep<MassDetector> massDetector;
+
+  // for outputting file
+  private File outFilename;
+  private boolean saveToCDF;
+
+  /**
+   * @param dataFile
+   * @param parameters
+   */
+  public MassDetectionTask(RawDataFile dataFile, ParameterSet parameters) {
+
+    this.dataFile = dataFile;
+
+    this.massDetector = parameters.getParameter(MassDetectionParameters.massDetector).getValue();
+
+    this.scanSelection = parameters.getParameter(MassDetectionParameters.scanSelection).getValue();
+
+    this.name = parameters.getParameter(MassDetectionParameters.name).getValue();
+
+    this.saveToCDF = parameters.getParameter(MassDetectionParameters.outFilenameOption).getValue();
+
+    this.outFilename = MassDetectionParameters.outFilenameOption.getEmbeddedParameter().getValue();
+
+  }
+
+  /**
+   * @see net.sf.mzmine.taskcontrol.Task#getTaskDescription()
+   */
+  public String getTaskDescription() {
+    return "Detecting masses in " + dataFile;
+  }
+
+  /**
+   * @see net.sf.mzmine.taskcontrol.Task#getFinishedPercentage()
+   */
+  public double getFinishedPercentage() {
+    if (totalScans == 0)
+      return 0;
+    else
+      return (double) processedScans / totalScans;
+  }
+
+  public RawDataFile getDataFile() {
+    return dataFile;
+  }
+
+  /**
+   * @see Runnable#run()
+   */
+  public void run() {
+    int indexOfPeriod = dataFile.getName().indexOf(".");
+
+    // String massOutLocation =
+    // outFilename.getPath()+dataFile.getName().substring(0,indexOfPeriod)+".CDF";
+    String massOutLocation = outFilename != null ? outFilename.getPath() : "";
+
+    boolean writeMasses = true;
+    // make arrays to contain everything you need
+    ArrayList<Integer> pointsInScans = new ArrayList<Integer>();
+    ArrayList<Double> allMZ = new ArrayList<Double>();
+    ArrayList<Double> allIntensities = new ArrayList<Double>();
+    // idecies of full mass list where scan starts?
+    ArrayList<Integer> startIndex = new ArrayList<Integer>();
+    ArrayList<Double> scanAcquisitionTime = new ArrayList<Double>();
+    // XCMS needs this one
+    ArrayList<Double> totalIntensity = new ArrayList<Double>();
+
+
+    NetcdfFileWriter writer = null;
+
+    double curTotalIntensity;
+    int lastPointCount = 0;
+
+    startIndex.add(0);
+
+    try {
+
+
+      setStatus(TaskStatus.PROCESSING);
+
+      logger.info("Started mass detector on " + dataFile);
+
+      final Scan scans[] = scanSelection.getMatchingScans(dataFile);
+      totalScans = scans.length;
+
+      // Process scans one by one
+      for (Scan scan : scans) {
+
+        if (isCanceled())
+          return;
+
+        MassDetector detector = massDetector.getModule();
+        DataPoint mzPeaks[] = detector.getMassValues(scan.getDataPoints(), massDetector.getParameterSet());
+
+        SimpleMassList newMassList = new SimpleMassList(name, scan, mzPeaks);
+
+        // Add new mass list to the scan
+        scan.addMassList(newMassList);
+
+        curTotalIntensity = 0;
+        for (int a = 0; a < mzPeaks.length; a++) {
+          DataPoint curMzPeak = mzPeaks[a];
+          allMZ.add(curMzPeak.getMZ());
+          allIntensities.add(curMzPeak.getIntensity());
+
+          curTotalIntensity += curMzPeak.getIntensity();
+        }
+
+        scanAcquisitionTime.add(scan.getRetentionTime());
+        pointsInScans.add(0);
+        startIndex.add(mzPeaks.length + lastPointCount);
+        totalIntensity.add(curTotalIntensity);
+
+
+        lastPointCount = mzPeaks.length + lastPointCount;
+
+        processedScans++;
+      }
+
+      setStatus(TaskStatus.FINISHED);
+
+      logger.info("Finished mass detector on " + dataFile);
+
+      if (this.saveToCDF) {
+        // ************** write mass list *******************************
+        writer =
+            NetcdfFileWriter.createNew(NetcdfFileWriter.Version.netcdf3, massOutLocation, null);
+
+        Dimension dim_massValues = writer.addDimension(null, "mass_values", allMZ.size());
+        Dimension dim_intensityValues =
+            writer.addDimension(null, "intensity_values", allIntensities.size());
+        Dimension dim_scanIndex = writer.addDimension(null, "scan_index", startIndex.size() - 1);
+        Dimension dim_scanAcquisitionTime =
+            writer.addDimension(null, "scan_acquisition_time", scanAcquisitionTime.size());
+        Dimension dim_totalIntensity =
+            writer.addDimension(null, "total_intensity", totalIntensity.size());
+        Dimension dim_pointsInScans =
+            writer.addDimension(null, "point_count", pointsInScans.size());
+
+        // add dimensions to list
+        List<Dimension> dims = new ArrayList<>();
+        dims.add(dim_massValues);
+        dims.add(dim_intensityValues);
+        dims.add(dim_scanIndex);
+        dims.add(dim_scanAcquisitionTime);
+        dims.add(dim_totalIntensity);
+        dims.add(dim_pointsInScans);
+
+        // make the variables that contain the actual data I think.
+        Variable var_massValues =
+            writer.addVariable(null, "mass_values", DataType.DOUBLE, "mass_values");
+        Variable var_intensityValues =
+            writer.addVariable(null, "intensity_values", DataType.DOUBLE, "intensity_values");
+        Variable var_scanIndex = writer.addVariable(null, "scan_index", DataType.INT, "scan_index");
+        Variable var_scanAcquisitionTime = writer.addVariable(null, "scan_acquisition_time",
+            DataType.DOUBLE, "scan_acquisition_time");
+        Variable var_totalIntensity =
+            writer.addVariable(null, "total_intensity", DataType.DOUBLE, "total_intensity");
+        Variable var_pointsInScans =
+            writer.addVariable(null, "point_count", DataType.INT, "point_count");
+
+        var_massValues.addAttribute(new Attribute("units", "M/Z"));
+        var_intensityValues.addAttribute(new Attribute("units", "Arbitrary Intensity Units"));
+        var_scanIndex.addAttribute(new Attribute("units", "index"));
+        var_scanAcquisitionTime.addAttribute(new Attribute("units", "seconds"));
+        var_totalIntensity.addAttribute(new Attribute("units", "Arbitrary Intensity Units"));
+        var_pointsInScans.addAttribute(new Attribute("units", "count"));
+
+        var_massValues.addAttribute(new Attribute("scale_factor", 1.0));
+        var_intensityValues.addAttribute(new Attribute("scale_factor", 1.0));
+        var_scanIndex.addAttribute(new Attribute("scale_factor", 1.0));
+        var_scanAcquisitionTime.addAttribute(new Attribute("scale_factor", 1.0));
+        var_totalIntensity.addAttribute(new Attribute("scale_factor", 1.0));
+        var_pointsInScans.addAttribute(new Attribute("scale_factor", 1.0));
+
+        // create file
+        writer.create();
+
+        ArrayDouble.D1 arr_massValues = new ArrayDouble.D1(dim_massValues.getLength());
+        ArrayDouble.D1 arr_intensityValues = new ArrayDouble.D1(dim_intensityValues.getLength());
+        ArrayDouble.D1 arr_scanIndex = new ArrayDouble.D1(dim_scanIndex.getLength());
+        ArrayDouble.D1 arr_scanAcquisitionTime =
+            new ArrayDouble.D1(dim_scanAcquisitionTime.getLength());
+        ArrayDouble.D1 arr_totalIntensity = new ArrayDouble.D1(dim_totalIntensity.getLength());
+        ArrayDouble.D1 arr_pointsInScans = new ArrayDouble.D1(dim_pointsInScans.getLength());
+
+        for (int i = 0; i < allMZ.size(); i++) {
+          arr_massValues.set(i, allMZ.get(i));
+          arr_intensityValues.set(i, allIntensities.get(i));
+        }
+        int i = 0;
+        for (; i < scanAcquisitionTime.size(); i++) {
+          arr_scanAcquisitionTime.set(i, scanAcquisitionTime.get(i) * 60);
+          arr_pointsInScans.set(i, pointsInScans.get(i));
+          arr_scanIndex.set(i, startIndex.get(i));
+          arr_totalIntensity.set(i, totalIntensity.get(i));
+        }
+        // arr_scanIndex.set(i,startIndex.get(i));
+
+        // For tiny test file
+        // arr_intensityValues .set(0,200);
+        // arr_scanIndex .set(0,0);
+        // arr_scanAcquisitionTime .set(0,10);
+        // arr_totalIntensity .set(0,200);
+        // arr_pointsInScans .set(0,0);
+
+        // arr_intensityValues .set(1,300);
+        // arr_scanIndex .set(1,1);
+        // arr_scanAcquisitionTime .set(1,20);
+        // arr_totalIntensity .set(1,300);
+        // arr_pointsInScans .set(1,0);
+
+
+
+        writer.write(var_massValues, arr_massValues);
+        writer.write(var_intensityValues, arr_intensityValues);
+        writer.write(var_scanIndex, arr_scanIndex);
+        writer.write(var_scanAcquisitionTime, arr_scanAcquisitionTime);
+        writer.write(var_totalIntensity, arr_totalIntensity);
+        writer.write(var_pointsInScans, arr_pointsInScans);
+      }
+    } catch (IOException e) {
+      e.printStackTrace();
+    } catch (InvalidRangeException e) {
+      e.printStackTrace();
+    }
+
+    finally {
+      if (null != writer) {
+        try {
+          writer.close();
+        } catch (IOException ioe) {
+          ioe.printStackTrace();
+        }
+      }
+    }
+
+  }
+}