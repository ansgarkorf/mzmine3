--- conflicted
+++ resolved
@@ -1,303 +1,308 @@
-/*
- * Copyright 2006-2018 The MZmine 2 Development Team
- * 
- * This file is part of MZmine 2.
- * 
- * MZmine 2 is free software; you can redistribute it and/or modify it under the terms of the GNU
- * General Public License as published by the Free Software Foundation; either version 2 of the
- * License, or (at your option) any later version.
- * 
- * MZmine 2 is distributed in the hope that it will be useful, but WITHOUT ANY WARRANTY; without
- * even the implied warranty of MERCHANTABILITY or FITNESS FOR A PARTICULAR PURPOSE. See the GNU
- * General Public License for more details.
- * 
- * You should have received a copy of the GNU General Public License along with MZmine 2; if not,
- * write to the Free Software Foundation, Inc., 51 Franklin St, Fifth Floor, Boston, MA 02110-1301
- * USA
- */
-
-package net.sf.mzmine.modules.visualization.spectra.simplespectra.datapointprocessing.isotopes.deisotoper;
-
-import java.awt.Color;
-import java.text.NumberFormat;
-import java.util.ArrayList;
-import java.util.Arrays;
-import java.util.Collections;
-import java.util.LinkedHashSet;
-import java.util.List;
-import java.util.Set;
-import java.util.logging.Logger;
-import org.openscience.cdk.interfaces.IIsotope;
-import org.openscience.cdk.interfaces.IMolecularFormula;
-import org.openscience.cdk.silent.SilentChemObjectBuilder;
-import org.openscience.cdk.tools.manipulator.MolecularFormulaManipulator;
-import com.google.common.collect.Range;
-import org.postgresql.translation.messages_bg;
-import net.sf.mzmine.datamodel.DataPoint;
-import net.sf.mzmine.datamodel.IsotopePattern;
-import net.sf.mzmine.datamodel.IsotopePattern.IsotopePatternStatus;
-import net.sf.mzmine.datamodel.PolarityType;
-import net.sf.mzmine.datamodel.impl.ExtendedIsotopePattern;
-import net.sf.mzmine.datamodel.impl.SimpleDataPoint;
-import net.sf.mzmine.datamodel.impl.SimpleIsotopePattern;
-import net.sf.mzmine.main.MZmineCore;
-import net.sf.mzmine.modules.peaklistmethods.isotopes.isotopeprediction.IsotopePatternCalculator;
-import net.sf.mzmine.modules.visualization.spectra.simplespectra.SpectraPlot;
-import net.sf.mzmine.modules.visualization.spectra.simplespectra.datapointprocessing.DataPointProcessingController;
-import net.sf.mzmine.modules.visualization.spectra.simplespectra.datapointprocessing.DataPointProcessingTask;
-import net.sf.mzmine.modules.visualization.spectra.simplespectra.datapointprocessing.datamodel.ProcessedDataPoint;
-import net.sf.mzmine.modules.visualization.spectra.simplespectra.datapointprocessing.datamodel.results.DPPIsotopeCompositionResult;
-import net.sf.mzmine.modules.visualization.spectra.simplespectra.datapointprocessing.datamodel.results.DPPIsotopePatternResult;
-import net.sf.mzmine.modules.visualization.spectra.simplespectra.datapointprocessing.datamodel.results.DPPResult;
-import net.sf.mzmine.modules.visualization.spectra.simplespectra.datapointprocessing.datamodel.results.DPPResult.ResultType;
-import net.sf.mzmine.modules.visualization.spectra.simplespectra.datapointprocessing.datamodel.results.DPPResultsDataSet;
-import net.sf.mzmine.modules.visualization.spectra.simplespectra.datasets.IsotopesDataSet;
-import net.sf.mzmine.parameters.ParameterSet;
-import net.sf.mzmine.parameters.parametertypes.tolerances.MZTolerance;
-import net.sf.mzmine.taskcontrol.TaskStatus;
-import net.sf.mzmine.taskcontrol.TaskStatusListener;
-import net.sf.mzmine.util.FormulaUtils;
-import net.sf.mzmine.util.IsotopePatternUtils;
-import net.sf.mzmine.util.IsotopePatternUtils2;
-
-public class DPPIsotopeGrouperTask extends DataPointProcessingTask {
-
-  private static Logger logger = Logger.getLogger(DPPIsotopeGrouperTask.class.getName());
-
-  // peaks counter
-  private int processedSteps = 0, totalSteps = 1;
-
-  private static NumberFormat format;
-
-  // parameter values
-  private MZTolerance mzTolerance;
-  private String elements;
-  private boolean autoRemove;
-  private double mergeWidth;
-  private final double minAbundance = 0.01;
-  private Range<Double> mzrange;
-  private int maxCharge;
-
-  public DPPIsotopeGrouperTask(DataPoint[] dataPoints, SpectraPlot plot, ParameterSet parameterSet,
-      DataPointProcessingController controller, TaskStatusListener listener) {
-    super(dataPoints, plot, parameterSet, controller, listener);
-
-    // Get parameter values for easier use
-    mzTolerance = parameterSet.getParameter(DPPIsotopeGrouperParameters.mzTolerance).getValue();
-    elements = parameterSet.getParameter(DPPIsotopeGrouperParameters.element).getValue();
-    autoRemove = parameterSet.getParameter(DPPIsotopeGrouperParameters.autoRemove).getValue();
-    mzrange = parameterSet.getParameter(DPPIsotopeGrouperParameters.mzRange).getValue();
-    maxCharge = parameterSet.getParameter(DPPIsotopeGrouperParameters.maximumCharge).getValue();
-    setDisplayResults(
-        parameterSet.getParameter(DPPIsotopeGrouperParameters.displayResults).getValue());
-    setColor(parameterSet.getParameter(DPPIsotopeGrouperParameters.datasetColor).getValue());
-
-    format = MZmineCore.getConfiguration().getMZFormat();
-  }
-
-
-  @Override
-  public void run() {
-    if (!checkParameterSet() || !checkValues()) {
-      setStatus(TaskStatus.ERROR);
-      return;
-    }
-
-    // check formula
-    if (elements == null || elements.equals("") || !FormulaUtils.checkMolecularFormula(elements)) {
-      setErrorMessage("Invalid element parameter in " + getTaskDescription());
-      setStatus(TaskStatus.ERROR);
-      logger.warning("Invalid element parameter in " + getTaskDescription());
-      return;
-    }
-
-    if (!(getDataPoints() instanceof ProcessedDataPoint[])) {
-      logger.warning(
-          "Data point/Spectra processing: The data points passed to Isotope Grouper were not an instance of processed data points."
-              + " Make sure to run mass detection first.");
-      setStatus(TaskStatus.CANCELED);
-      return;
-    }
-
-    ExtendedIsotopePattern[] elementPattern =
-        getIsotopePatterns(elements, mergeWidth, minAbundance);
-
-
-    ProcessedDataPoint[] originalDataPoints = (ProcessedDataPoint[]) getDataPoints();
-
-    totalSteps = originalDataPoints.length * 2 + 1;
-
-    // one loop for every element
-    for (ExtendedIsotopePattern pattern : elementPattern) {
-
-      // one loop for every datapoint
-      // we want to check all the isotopes for every datapoint before we delete anything. this will
-      // take a long time, but should give the most reliable results.
-      // we search by ascending mz
-      for (int i_dp = 0; i_dp < originalDataPoints.length; i_dp++) {
-
-        // dp is the peak we are currently searching an isotope pattern for
-        ProcessedDataPoint dp = originalDataPoints[i_dp];
-
-        if (!mzrange.contains(dp.getMZ()))
-          continue;
-
-        IsotopePatternUtils2.findIsotopicPeaks(dp, originalDataPoints, mzTolerance, pattern,
-            mzrange, maxCharge);
-
-        processedSteps++;
-      }
-      
-      if(isCanceled())
-        return;
-    }
-
-
-<<<<<<< HEAD
-    // List<ProcessedDataPoint> results =
-    // IsotopePatternUtils.mergeDetectedPatterns(originalDataPoints, maxCharge);
-    for (int x = 0; x < originalDataPoints.length; x++) {
-      ProcessedDataPoint dp = originalDataPoints[x];
-      if (!mzrange.contains(dp.getMZ()))
-=======
-      // Verify the number of detected isotopes. If there is only one
-      // isotope, we skip this left the original peak in the feature list.
-      if (bestFitPeaks.size() == 1) {
-        if (!autoRemove)
-          deisotopedDataPoints.add(sortedDataPoints[i]);
-        processedPeaks++;
->>>>>>> 0dc07246
-        continue;
-      if(isCanceled())
-        return;
-      IsotopePatternUtils2.mergeIsotopicPeakResults(dp);
-    }
-
-    for (int x = 0; x < originalDataPoints.length; x++) {
-      ProcessedDataPoint dp = originalDataPoints[x];
-      if (!mzrange.contains(dp.getMZ()))
-        continue;
-      if(isCanceled())
-        return;
-      IsotopePatternUtils2.convertIsotopicPeakResultsToPattern(dp, false);
-    }
-
-
-    List<ProcessedDataPoint> results = new ArrayList<>();
-
-    for (ProcessedDataPoint dp : originalDataPoints) {
-      if (dp.resultTypeExists(ResultType.ISOTOPEPATTERN))
-        results.add(dp);
-    }
-
-    // now we looped through all dataPoints and link the found isotope patterns together
-    // we start from the back so we can just accumulate them by merging the linked the
-    // peaks/patterns
-    setResults(results.toArray(new ProcessedDataPoint[0]));
-    setStatus(TaskStatus.FINISHED);
-
-  }
-
-
-  /**
-   * Returns an array of isotope patterns for the given string. Every element gets its own isotope
-   * pattern.
-   * 
-   * @param elements String of element symbols
-   * @param mergeWidth
-   * @param minAbundance
-   * @return
-   */
-  public static ExtendedIsotopePattern[] getIsotopePatterns(String elements, double mergeWidth,
-      double minAbundance) {
-    SilentChemObjectBuilder builder =
-        (SilentChemObjectBuilder) SilentChemObjectBuilder.getInstance();
-    IMolecularFormula form =
-        MolecularFormulaManipulator.getMajorIsotopeMolecularFormula(elements, builder);
-
-    ExtendedIsotopePattern[] isotopePatterns = new ExtendedIsotopePattern[form.getIsotopeCount()];
-
-    int i = 0;
-    // create a isotope pattern for every element
-    for (IIsotope element : form.isotopes()) {
-      isotopePatterns[i] =
-          (ExtendedIsotopePattern) IsotopePatternCalculator.calculateIsotopePattern(
-              element.getSymbol(), minAbundance, mergeWidth, 1, PolarityType.NEUTRAL, true);
-      i++;
-    }
-    // also, we want to keep track of the isotope composition, to do that cleanly, we remove the
-    // lightest isotope description
-
-    ExtendedIsotopePattern[] cleanedPatterns = new ExtendedIsotopePattern[form.getIsotopeCount()];
-
-    i = 0;
-    for (ExtendedIsotopePattern p : isotopePatterns) {
-      String[] composition = p.getIsotopeCompositions();
-      composition[0] = "";
-      cleanedPatterns[i] = new ExtendedIsotopePattern(p.getDataPoints(), p.getStatus(),
-          p.getDescription(), composition);
-      i++;
-    }
-
-    return cleanedPatterns;
-  }
-
-  private static String dataPointsToString(DataPoint[] dp) {
-    String str = "";
-    for (DataPoint p : dp)
-      str += "(m/z = " + format.format(p.getMZ()) + "), ";
-    return str;
-  }
-
-  @Override
-  public double getFinishedPercentage() {
-    return processedSteps / totalSteps;
-  }
-
-
-  @Override
-  public void displayResults() {
-    if (displayResults || getController().isLastTaskRunning()) {
-      // getTargetPlot().addDataSet(compressIsotopeDataSets(getResults()), Color.GREEN, false);
-      int i = 0;
-      for (ProcessedDataPoint result : getResults())
-        if (result.resultTypeExists(ResultType.ISOTOPEPATTERN))
-          i++;
-      if (i == 0)
-        i = 1;
-
-      List<Color> clr = generateRainbowColors(i);
-      int j = 0;
-      for (ProcessedDataPoint result : getResults())
-        if (result.resultTypeExists(ResultType.ISOTOPEPATTERN)) {
-          getTargetPlot().addDataSet(new IsotopesDataSet(
-              (IsotopePattern) result.getFirstResultByType(ResultType.ISOTOPEPATTERN).getValue()),
-              clr.get(j), false);
-          j++;
-        }
-      // getTargetPlot().addDataSet(new DPPResultsDataSet("Isotopes (" + getResults().length + ")",
-      // getResults()), color, false);
-    }
-  }
-
-  public static List<Color> generateRainbowColors(int num) {
-    List<Color> clr = new ArrayList<>(num);
-    if (num == 0) {
-      clr.add(getColor(1));
-      return clr;
-    }
-
-    for (int j = 0; j < num; j++) {
-      clr.add(getColor((double) j / (double) num));
-    }
-    Collections.shuffle(clr);
-    return clr;
-  }
-
-  public static Color getColor(double power) {
-    double H = power; // Hue (note 0.4 = Green, see huge chart below)
-    double S = 0.9; // Saturation
-    double B = 0.9; // Brightness
-    return Color.getHSBColor((float) H, (float) S, (float) B);
-  }
-}
+/*
+ * Copyright 2006-2018 The MZmine 2 Development Team
+ * 
+ * This file is part of MZmine 2.
+ * 
+ * MZmine 2 is free software; you can redistribute it and/or modify it under the terms of the GNU
+ * General Public License as published by the Free Software Foundation; either version 2 of the
+ * License, or (at your option) any later version.
+ * 
+ * MZmine 2 is distributed in the hope that it will be useful, but WITHOUT ANY WARRANTY; without
+ * even the implied warranty of MERCHANTABILITY or FITNESS FOR A PARTICULAR PURPOSE. See the GNU
+ * General Public License for more details.
+ * 
+ * You should have received a copy of the GNU General Public License along with MZmine 2; if not,
+ * write to the Free Software Foundation, Inc., 51 Franklin St, Fifth Floor, Boston, MA 02110-1301
+ * USA
+ */
+
+package net.sf.mzmine.modules.visualization.spectra.simplespectra.datapointprocessing.isotopes.deisotoper;
+
+import java.awt.Color;
+import java.text.NumberFormat;
+import java.util.ArrayList;
+import java.util.Arrays;
+import java.util.Collections;
+import java.util.LinkedHashSet;
+import java.util.List;
+import java.util.Set;
+import java.util.logging.Logger;
+import org.openscience.cdk.interfaces.IIsotope;
+import org.openscience.cdk.interfaces.IMolecularFormula;
+import org.openscience.cdk.silent.SilentChemObjectBuilder;
+import org.openscience.cdk.tools.manipulator.MolecularFormulaManipulator;
+import com.google.common.collect.Range;
+import org.postgresql.translation.messages_bg;
+import net.sf.mzmine.datamodel.DataPoint;
+import net.sf.mzmine.datamodel.IsotopePattern;
+import net.sf.mzmine.datamodel.IsotopePattern.IsotopePatternStatus;
+import net.sf.mzmine.datamodel.PolarityType;
+import net.sf.mzmine.datamodel.impl.ExtendedIsotopePattern;
+import net.sf.mzmine.datamodel.impl.SimpleDataPoint;
+import net.sf.mzmine.datamodel.impl.SimpleIsotopePattern;
+import net.sf.mzmine.main.MZmineCore;
+import net.sf.mzmine.modules.peaklistmethods.isotopes.isotopeprediction.IsotopePatternCalculator;
+import net.sf.mzmine.modules.visualization.spectra.simplespectra.SpectraPlot;
+import net.sf.mzmine.modules.visualization.spectra.simplespectra.datapointprocessing.DataPointProcessingController;
+import net.sf.mzmine.modules.visualization.spectra.simplespectra.datapointprocessing.DataPointProcessingTask;
+import net.sf.mzmine.modules.visualization.spectra.simplespectra.datapointprocessing.datamodel.ProcessedDataPoint;
+import net.sf.mzmine.modules.visualization.spectra.simplespectra.datapointprocessing.datamodel.results.DPPIsotopeCompositionResult;
+import net.sf.mzmine.modules.visualization.spectra.simplespectra.datapointprocessing.datamodel.results.DPPIsotopePatternResult;
+import net.sf.mzmine.modules.visualization.spectra.simplespectra.datapointprocessing.datamodel.results.DPPResult;
+import net.sf.mzmine.modules.visualization.spectra.simplespectra.datapointprocessing.datamodel.results.DPPResult.ResultType;
+import net.sf.mzmine.modules.visualization.spectra.simplespectra.datapointprocessing.datamodel.results.DPPResultsDataSet;
+import net.sf.mzmine.modules.visualization.spectra.simplespectra.datasets.IsotopesDataSet;
+import net.sf.mzmine.parameters.ParameterSet;
+import net.sf.mzmine.parameters.parametertypes.tolerances.MZTolerance;
+import net.sf.mzmine.taskcontrol.TaskStatus;
+import net.sf.mzmine.taskcontrol.TaskStatusListener;
+import net.sf.mzmine.util.FormulaUtils;
+import net.sf.mzmine.util.IsotopePatternUtils;
+import net.sf.mzmine.util.IsotopePatternUtils2;
+
+public class DPPIsotopeGrouperTask extends DataPointProcessingTask {
+
+  private static Logger logger = Logger.getLogger(DPPIsotopeGrouperTask.class.getName());
+
+  // peaks counter
+  private int processedSteps = 0, totalSteps = 1;
+
+  private static NumberFormat format;
+
+  // parameter values
+  private MZTolerance mzTolerance;
+  private String elements;
+  private boolean autoRemove;
+  private double mergeWidth;
+  private final double minAbundance = 0.01;
+  private Range<Double> mzrange;
+  private int maxCharge;
+
+  public DPPIsotopeGrouperTask(DataPoint[] dataPoints, SpectraPlot plot, ParameterSet parameterSet,
+      DataPointProcessingController controller, TaskStatusListener listener) {
+    super(dataPoints, plot, parameterSet, controller, listener);
+
+    // Get parameter values for easier use
+    mzTolerance = parameterSet.getParameter(DPPIsotopeGrouperParameters.mzTolerance).getValue();
+    elements = parameterSet.getParameter(DPPIsotopeGrouperParameters.element).getValue();
+    autoRemove = parameterSet.getParameter(DPPIsotopeGrouperParameters.autoRemove).getValue();
+    mzrange = parameterSet.getParameter(DPPIsotopeGrouperParameters.mzRange).getValue();
+    maxCharge = parameterSet.getParameter(DPPIsotopeGrouperParameters.maximumCharge).getValue();
+    setDisplayResults(
+        parameterSet.getParameter(DPPIsotopeGrouperParameters.displayResults).getValue());
+    setColor(parameterSet.getParameter(DPPIsotopeGrouperParameters.datasetColor).getValue());
+
+    format = MZmineCore.getConfiguration().getMZFormat();
+  }
+
+
+  @Override
+  public void run() {
+    if (!checkParameterSet() || !checkValues()) {
+      setStatus(TaskStatus.ERROR);
+      return;
+    }
+
+    // check formula
+    if (elements == null || elements.equals("") || !FormulaUtils.checkMolecularFormula(elements)) {
+      setErrorMessage("Invalid element parameter in " + getTaskDescription());
+      setStatus(TaskStatus.ERROR);
+      logger.warning("Invalid element parameter in " + getTaskDescription());
+      return;
+    }
+
+    if (!FormulaUtils.checkMolecularFormula(element)) {
+      setStatus(TaskStatus.ERROR);
+      logger.warning("Data point/Spectra processing: Invalid element parameter in " + getTaskDescription());
+    }
+
+    if (getDataPoints().length == 0) {
+      logger.info("Data point/Spectra processing: 0 data points were passed to " + getTaskDescription()
+          + " Please check the parameters.");
+      setStatus(TaskStatus.CANCELED);
+      return;
+    }
+
+    if (!(getDataPoints() instanceof ProcessedDataPoint[])) {
+      logger.warning(
+          "Data point/Spectra processing: The data points passed to Isotope Grouper were not an instance of processed data points."
+              + " Make sure to run mass detection first.");
+      setStatus(TaskStatus.CANCELED);
+      return;
+    }
+    
+    setStatus(TaskStatus.PROCESSING);
+
+    ExtendedIsotopePattern[] elementPattern =
+        getIsotopePatterns(elements, mergeWidth, minAbundance);
+
+
+    ProcessedDataPoint[] originalDataPoints = (ProcessedDataPoint[]) getDataPoints();
+
+    totalSteps = originalDataPoints.length * 2 + 1;
+
+    // one loop for every element
+    for (ExtendedIsotopePattern pattern : elementPattern) {
+
+      // one loop for every datapoint
+      // we want to check all the isotopes for every datapoint before we delete anything. this will
+      // take a long time, but should give the most reliable results.
+      // we search by ascending mz
+      for (int i_dp = 0; i_dp < originalDataPoints.length; i_dp++) {
+
+        // dp is the peak we are currently searching an isotope pattern for
+        ProcessedDataPoint dp = originalDataPoints[i_dp];
+
+        if (!mzrange.contains(dp.getMZ()))
+          continue;
+
+        IsotopePatternUtils2.findIsotopicPeaks(dp, originalDataPoints, mzTolerance, pattern,
+            mzrange, maxCharge);
+
+        processedSteps++;
+      }
+      
+      if(isCanceled())
+        return;
+    }
+
+
+    // List<ProcessedDataPoint> results =
+    // IsotopePatternUtils.mergeDetectedPatterns(originalDataPoints, maxCharge);
+    for (int x = 0; x < originalDataPoints.length; x++) {
+      ProcessedDataPoint dp = originalDataPoints[x];
+      if (!mzrange.contains(dp.getMZ()))
+        continue;
+      if(isCanceled())
+        return;
+      IsotopePatternUtils2.mergeIsotopicPeakResults(dp);
+    }
+
+    for (int x = 0; x < originalDataPoints.length; x++) {
+      ProcessedDataPoint dp = originalDataPoints[x];
+      if (!mzrange.contains(dp.getMZ()))
+        continue;
+      if(isCanceled())
+        return;
+      IsotopePatternUtils2.convertIsotopicPeakResultsToPattern(dp, false);
+    }
+
+
+    List<ProcessedDataPoint> results = new ArrayList<>();
+
+    for (ProcessedDataPoint dp : originalDataPoints) {
+      if (dp.resultTypeExists(ResultType.ISOTOPEPATTERN))
+        results.add(dp);
+    }
+
+    // now we looped through all dataPoints and link the found isotope patterns together
+    // we start from the back so we can just accumulate them by merging the linked the
+    // peaks/patterns
+    setResults(results.toArray(new ProcessedDataPoint[0]));
+    setStatus(TaskStatus.FINISHED);
+
+  }
+
+
+  /**
+   * Returns an array of isotope patterns for the given string. Every element gets its own isotope
+   * pattern.
+   * 
+   * @param elements String of element symbols
+   * @param mergeWidth
+   * @param minAbundance
+   * @return
+   */
+  public static ExtendedIsotopePattern[] getIsotopePatterns(String elements, double mergeWidth,
+      double minAbundance) {
+    SilentChemObjectBuilder builder =
+        (SilentChemObjectBuilder) SilentChemObjectBuilder.getInstance();
+    IMolecularFormula form =
+        MolecularFormulaManipulator.getMajorIsotopeMolecularFormula(elements, builder);
+
+    ExtendedIsotopePattern[] isotopePatterns = new ExtendedIsotopePattern[form.getIsotopeCount()];
+
+    int i = 0;
+    // create a isotope pattern for every element
+    for (IIsotope element : form.isotopes()) {
+      isotopePatterns[i] =
+          (ExtendedIsotopePattern) IsotopePatternCalculator.calculateIsotopePattern(
+              element.getSymbol(), minAbundance, mergeWidth, 1, PolarityType.NEUTRAL, true);
+      i++;
+    }
+    // also, we want to keep track of the isotope composition, to do that cleanly, we remove the
+    // lightest isotope description
+
+    ExtendedIsotopePattern[] cleanedPatterns = new ExtendedIsotopePattern[form.getIsotopeCount()];
+
+    i = 0;
+    for (ExtendedIsotopePattern p : isotopePatterns) {
+      String[] composition = p.getIsotopeCompositions();
+      composition[0] = "";
+      cleanedPatterns[i] = new ExtendedIsotopePattern(p.getDataPoints(), p.getStatus(),
+          p.getDescription(), composition);
+      i++;
+    }
+
+    return cleanedPatterns;
+  }
+
+  private static String dataPointsToString(DataPoint[] dp) {
+    String str = "";
+    for (DataPoint p : dp)
+      str += "(m/z = " + format.format(p.getMZ()) + "), ";
+    return str;
+  }
+
+  @Override
+  public double getFinishedPercentage() {
+    return processedSteps / totalSteps;
+  }
+
+
+  @Override
+  public void displayResults() {
+    if (displayResults || getController().isLastTaskRunning()) {
+      // getTargetPlot().addDataSet(compressIsotopeDataSets(getResults()), Color.GREEN, false);
+      int i = 0;
+      for (ProcessedDataPoint result : getResults())
+        if (result.resultTypeExists(ResultType.ISOTOPEPATTERN))
+          i++;
+      if (i == 0)
+        i = 1;
+
+      List<Color> clr = generateRainbowColors(i);
+      int j = 0;
+      for (ProcessedDataPoint result : getResults())
+        if (result.resultTypeExists(ResultType.ISOTOPEPATTERN)) {
+          getTargetPlot().addDataSet(new IsotopesDataSet(
+              (IsotopePattern) result.getFirstResultByType(ResultType.ISOTOPEPATTERN).getValue()),
+              clr.get(j), false);
+          j++;
+        }
+      // getTargetPlot().addDataSet(new DPPResultsDataSet("Isotopes (" + getResults().length + ")",
+      // getResults()), color, false);
+    }
+  }
+
+  public static List<Color> generateRainbowColors(int num) {
+    List<Color> clr = new ArrayList<>(num);
+    if (num == 0) {
+      clr.add(getColor(1));
+      return clr;
+    }
+
+    for (int j = 0; j < num; j++) {
+      clr.add(getColor((double) j / (double) num));
+    }
+    Collections.shuffle(clr);
+    return clr;
+  }
+
+  public static Color getColor(double power) {
+    double H = power; // Hue (note 0.4 = Green, see huge chart below)
+    double S = 0.9; // Saturation
+    double B = 0.9; // Brightness
+    return Color.getHSBColor((float) H, (float) S, (float) B);
+  }
+}