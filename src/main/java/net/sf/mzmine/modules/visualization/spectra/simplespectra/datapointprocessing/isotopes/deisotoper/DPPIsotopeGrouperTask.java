--- conflicted
+++ resolved
@@ -1,402 +1,340 @@
-/*
- * Copyright 2006-2018 The MZmine 2 Development Team
- * 
- * This file is part of MZmine 2.
- * 
- * MZmine 2 is free software; you can redistribute it and/or modify it under the terms of the GNU
- * General Public License as published by the Free Software Foundation; either version 2 of the
- * License, or (at your option) any later version.
- * 
- * MZmine 2 is distributed in the hope that it will be useful, but WITHOUT ANY WARRANTY; without
- * even the implied warranty of MERCHANTABILITY or FITNESS FOR A PARTICULAR PURPOSE. See the GNU
- * General Public License for more details.
- * 
- * You should have received a copy of the GNU General Public License along with MZmine 2; if not,
- * write to the Free Software Foundation, Inc., 51 Franklin St, Fifth Floor, Boston, MA 02110-1301
- * USA
- */
-
-package net.sf.mzmine.modules.visualization.spectra.simplespectra.datapointprocessing.isotopes.deisotoper;
-
-<<<<<<< HEAD
-import java.awt.Color;
-import java.text.NumberFormat;
-=======
->>>>>>> 49a45af0
-import java.util.ArrayList;
-import java.util.Arrays;
-import java.util.Collections;
-import java.util.LinkedHashSet;
-import java.util.List;
-<<<<<<< HEAD
-import java.util.Set;
+/*
+ * Copyright 2006-2018 The MZmine 2 Development Team
+ * 
+ * This file is part of MZmine 2.
+ * 
+ * MZmine 2 is free software; you can redistribute it and/or modify it under the terms of the GNU
+ * General Public License as published by the Free Software Foundation; either version 2 of the
+ * License, or (at your option) any later version.
+ * 
+ * MZmine 2 is distributed in the hope that it will be useful, but WITHOUT ANY WARRANTY; without
+ * even the implied warranty of MERCHANTABILITY or FITNESS FOR A PARTICULAR PURPOSE. See the GNU
+ * General Public License for more details.
+ * 
+ * You should have received a copy of the GNU General Public License along with MZmine 2; if not,
+ * write to the Free Software Foundation, Inc., 51 Franklin St, Fifth Floor, Boston, MA 02110-1301
+ * USA
+ */
+
+package net.sf.mzmine.modules.visualization.spectra.simplespectra.datapointprocessing.isotopes.deisotoper;
+
+import java.awt.Color;
+import java.text.NumberFormat;
+import java.util.ArrayList;
+import java.util.Arrays;
+import java.util.Collections;
+import java.util.LinkedHashSet;
+import java.util.List;
+import java.util.Set;
 import java.util.logging.Logger;
-import org.openscience.cdk.interfaces.IIsotope;
-import org.openscience.cdk.interfaces.IMolecularFormula;
-import org.openscience.cdk.silent.SilentChemObjectBuilder;
-import org.openscience.cdk.tools.manipulator.MolecularFormulaManipulator;
-import com.google.common.collect.Range;
-import org.postgresql.translation.messages_bg;
-=======
-import java.util.Vector;
-import java.util.logging.Logger;
->>>>>>> 49a45af0
-import net.sf.mzmine.datamodel.DataPoint;
-import net.sf.mzmine.datamodel.IsotopePattern;
-import net.sf.mzmine.datamodel.IsotopePattern.IsotopePatternStatus;
-import net.sf.mzmine.datamodel.PolarityType;
-import net.sf.mzmine.datamodel.impl.ExtendedIsotopePattern;
-import net.sf.mzmine.datamodel.impl.SimpleDataPoint;
-import net.sf.mzmine.datamodel.impl.SimpleIsotopePattern;
-import net.sf.mzmine.main.MZmineCore;
-import net.sf.mzmine.modules.peaklistmethods.isotopes.isotopeprediction.IsotopePatternCalculator;
-import net.sf.mzmine.modules.visualization.spectra.simplespectra.SpectraPlot;
-import net.sf.mzmine.modules.visualization.spectra.simplespectra.datapointprocessing.DataPointProcessingController;
-import net.sf.mzmine.modules.visualization.spectra.simplespectra.datapointprocessing.DataPointProcessingTask;
-import net.sf.mzmine.modules.visualization.spectra.simplespectra.datapointprocessing.datamodel.ProcessedDataPoint;
-import net.sf.mzmine.modules.visualization.spectra.simplespectra.datapointprocessing.datamodel.results.DPPIsotopeCompositionResult;
-import net.sf.mzmine.modules.visualization.spectra.simplespectra.datapointprocessing.datamodel.results.DPPIsotopePatternResult;
-import net.sf.mzmine.modules.visualization.spectra.simplespectra.datapointprocessing.datamodel.results.DPPResult;
-import net.sf.mzmine.modules.visualization.spectra.simplespectra.datapointprocessing.datamodel.results.DPPResult.ResultType;
-import net.sf.mzmine.modules.visualization.spectra.simplespectra.datapointprocessing.datamodel.results.DPPResultsDataSet;
-import net.sf.mzmine.modules.visualization.spectra.simplespectra.datasets.IsotopesDataSet;
-import net.sf.mzmine.parameters.ParameterSet;
-import net.sf.mzmine.parameters.parametertypes.tolerances.MZTolerance;
-import net.sf.mzmine.taskcontrol.TaskStatus;
-import net.sf.mzmine.taskcontrol.TaskStatusListener;
-import net.sf.mzmine.util.FormulaUtils;
-import net.sf.mzmine.util.IsotopePatternUtils;
-
-public class DPPIsotopeGrouperTask extends DataPointProcessingTask {
-
-  private static Logger logger = Logger.getLogger(DPPIsotopeGrouperTask.class.getName());
-
-  // peaks counter
-  private int processedSteps = 0, totalSteps = 1;
-
-  private static NumberFormat format;
-
-  // parameter values
-  private MZTolerance mzTolerance;
-  private boolean monotonicShape;
-  private int maximumCharge;
-  private String elements;
-  private boolean autoRemove;
-<<<<<<< HEAD
-  private double mergeWidth;
-  private final double minAbundance = 0.01;
-  private Range<Double> mzrange;
-  private boolean displayResults;
-  private int maxCharge;
-=======
->>>>>>> 49a45af0
-
-  public DPPIsotopeGrouperTask(DataPoint[] dataPoints, SpectraPlot plot, ParameterSet parameterSet,
-      DataPointProcessingController controller, TaskStatusListener listener) {
-    super(dataPoints, plot, parameterSet, controller, listener);
-
-    // Get parameter values for easier use
-    mzTolerance = parameterSet.getParameter(DPPIsotopeGrouperParameters.mzTolerance).getValue();
-    monotonicShape =
-        parameterSet.getParameter(DPPIsotopeGrouperParameters.monotonicShape).getValue();
-    maximumCharge = parameterSet.getParameter(DPPIsotopeGrouperParameters.maximumCharge).getValue();
-    elements = parameterSet.getParameter(DPPIsotopeGrouperParameters.element).getValue();
-    autoRemove = parameterSet.getParameter(DPPIsotopeGrouperParameters.autoRemove).getValue();
-<<<<<<< HEAD
-    mzrange = parameterSet.getParameter(DPPIsotopeGrouperParameters.mzRange).getValue();
-    maxCharge = parameterSet.getParameter(DPPIsotopeGrouperParameters.maximumCharge).getValue();
-    displayResults =
-        parameterSet.getParameter(DPPIsotopeGrouperParameters.displayResults).getValue();
-
-    format = MZmineCore.getConfiguration().getMZFormat();
-=======
-    setDisplayResults(
-        parameterSet.getParameter(DPPIsotopeGrouperParameters.displayResults).getValue());
-    setColor(parameterSet.getParameter(DPPIsotopeGrouperParameters.datasetColor).getValue());
->>>>>>> 49a45af0
-  }
-
-
-  @Override
-  public void run() {
-<<<<<<< HEAD
-=======
-    if(!checkParameterSet() || !checkValues()) {
-      setStatus(TaskStatus.ERROR);
-      return;
-    }
-
-    if (!FormulaUtils.checkMolecularFormula(element)) {
-      setStatus(TaskStatus.ERROR);
-      logger.warning("Data point/Spectra processing: Invalid element parameter in " + getTaskDescription());
-    }
-
-    if (getDataPoints().length == 0) {
-      logger.info("Data point/Spectra processing: 0 data points were passed to " + getTaskDescription()
-          + " Please check the parameters.");
-      setStatus(TaskStatus.CANCELED);
-      return;
-    }
-
->>>>>>> 49a45af0
-    if (!(getDataPoints() instanceof ProcessedDataPoint[])) {
-      logger.warning(
-          "Data point/Spectra processing: The data points passed to Isotope Grouper were not an instance of processed data points."
-              + " Make sure to run mass detection first.");
-      setStatus(TaskStatus.CANCELED);
-      return;
-    }
-<<<<<<< HEAD
-
-    // check formula
-    if (elements == null || elements.equals("") || !FormulaUtils.checkMolecularFormula(elements)) {
-      setErrorMessage("Invalid element parameter in " + this.getClass().getName());
-      setStatus(TaskStatus.ERROR);
-      logger.warning("Invalid element parameter in " + this.getClass().getName());
-      return;
-    }
-=======
-    
-    setStatus(TaskStatus.PROCESSING);
->>>>>>> 49a45af0
-
-    ExtendedIsotopePattern[] elementPattern =
-        getIsotopePatterns(elements, mergeWidth, minAbundance);
-
-
-    ProcessedDataPoint[] originalDataPoints = (ProcessedDataPoint[]) getDataPoints();
-
-    totalSteps = originalDataPoints.length * 2 + 1;
-
-    // one loop for every element
-    for (ExtendedIsotopePattern pattern : elementPattern) {
-
-      // one loop for every datapoint
-      // we want to check all the isotopes for every datapoint before we delete anything. this will
-      // take a long time, but should give the most reliable results.
-      // we search by ascending mz
-      for (int i_dp = 0; i_dp < originalDataPoints.length; i_dp++) {
-
-        // dp is the peak we are currently searching an isotope pattern for
-        ProcessedDataPoint dp = originalDataPoints[i_dp];
-
-        if (!mzrange.contains(dp.getMZ()))
-          continue;
-
-        IsotopePatternUtils.findIsotopePatterns(dp, originalDataPoints, mzTolerance, pattern,
-            mzrange, maxCharge);
-
-        processedSteps++;
-      }
-    }
-
-
-    // List<ProcessedDataPoint> results =
-    IsotopePatternUtils.mergeDetectedPatterns(originalDataPoints, maxCharge);
-    List<ProcessedDataPoint> results = new ArrayList<>();
-    
-    for(ProcessedDataPoint dp : originalDataPoints) {
-      if(dp.resultTypeExists(ResultType.ISOTOPEPATTERN))
-        results.add(dp);
-    }
-    
-    // now we looped through all dataPoints and link the found isotope patterns together
-    // we start from the back so we can just accumulate them by merging the linked the
-    // peaks/patterns
-    setResults(results.toArray(new ProcessedDataPoint[0]));
-    setStatus(TaskStatus.FINISHED);
-
-  }
-
-  public static IsotopePattern checkOverlappingIsotopes(IsotopePattern pattern, IIsotope[] isotopes,
-      double mergeWidth, double minAbundance) {
-    DataPoint[] dp = pattern.getDataPoints();
-    double basemz = dp[0].getMZ();
-    List<DataPoint> newPeaks = new ArrayList<DataPoint>();
-
-    double isotopeBaseMass = 0d;
-    for (IIsotope isotope : isotopes) {
-      if (isotope.getNaturalAbundance() > minAbundance) {
-        isotopeBaseMass = isotope.getExactMass();
-        logger.info("isotopeBaseMass of " + isotope.getSymbol() + " = " + isotopeBaseMass);
-        break;
-      }
-    }
-
-
-    // loop all new isotopes
-    for (IIsotope isotope : isotopes) {
-      if (isotope.getNaturalAbundance() < minAbundance)
-        continue;
-      // the difference added by the heavier isotope peak
-      double possiblemzdiff = isotope.getExactMass() - isotopeBaseMass;
-      if (possiblemzdiff < 0.000001)
-        continue;
-      boolean add = true;
-      for (DataPoint patternDataPoint : dp) {
-        // here check for every peak in the pattern, if a new peak would overlap
-        // if it overlaps good, we dont need to add a new peak
-
-        int i = 1;
-        do {
-          if (Math.abs(patternDataPoint.getMZ() * i - possiblemzdiff) <= mergeWidth) {
-            // TODO: maybe we should do a average of the masses? i can'T say if it makes sense,
-            // since
-            // we're just looking for isotope mass differences and dont look at the total
-            // composition,
-            // so we dont know the intensity ratios
-            logger.info("possible overlap found: " + i + " * pattern dp = "
-                + patternDataPoint.getMZ() + "\toverlaps with " + isotope.getMassNumber()
-                + isotope.getSymbol() + " (" + (isotopeBaseMass - isotope.getExactMass())
-                + ")\tdiff: " + Math.abs(patternDataPoint.getMZ() * i - possiblemzdiff));
-            add = false;
-          }
-          i++;
-          // logger.info("do");
-        } while (patternDataPoint.getMZ() * i <= possiblemzdiff + mergeWidth
-            && patternDataPoint.getMZ() != 0.0);
-      }
-
-      if (add)
-        newPeaks.add(new SimpleDataPoint(possiblemzdiff, 1));
-    }
-
-    // now add all new mzs to the isotopePattern
-    // DataPoint[] newDataPoints = new SimpleDataPoint[dp.length + newPeaks.size()];
-    for (DataPoint p : dp) {
-      newPeaks.add(p);
-    }
-    newPeaks.sort((o1, o2) -> {
-      return Double.compare(o1.getMZ(), o2.getMZ());
-    });
-
-    return new SimpleIsotopePattern(newPeaks.toArray(new DataPoint[0]),
-        IsotopePatternStatus.PREDICTED, "");
-  }
-
-  /**
-   * Returns an array of isotope patterns for the given string. Every element gets its own isotope
-   * pattern.
-   * 
-   * @param elements String of element symbols
-   * @param mergeWidth
-   * @param minAbundance
-   * @return
-   */
-  public static ExtendedIsotopePattern[] getIsotopePatterns(String elements, double mergeWidth,
-      double minAbundance) {
-    SilentChemObjectBuilder builder =
-        (SilentChemObjectBuilder) SilentChemObjectBuilder.getInstance();
-    IMolecularFormula form =
-        MolecularFormulaManipulator.getMajorIsotopeMolecularFormula(elements, builder);
-
-    ExtendedIsotopePattern[] isotopePatterns = new ExtendedIsotopePattern[form.getIsotopeCount()];
-
-    int i = 0;
-    // create a isotope pattern for every element
-    for (IIsotope element : form.isotopes()) {
-      isotopePatterns[i] =
-          (ExtendedIsotopePattern) IsotopePatternCalculator.calculateIsotopePattern(
-              element.getSymbol(), minAbundance, mergeWidth, 1, PolarityType.NEUTRAL, true);
-      i++;
-    }
-    // also, we want to keep track of the isotope composition, to do that cleanly, we remove the
-    // lightest isotope description
-
-    ExtendedIsotopePattern[] cleanedPatterns = new ExtendedIsotopePattern[form.getIsotopeCount()];
-
-    i = 0;
-    for (ExtendedIsotopePattern p : isotopePatterns) {
-      String[] composition = p.getIsotopeCompositions();
-      composition[0] = "";
-      cleanedPatterns[i] = new ExtendedIsotopePattern(p.getDataPoints(), p.getStatus(),
-          p.getDescription(), composition);
-      i++;
-    }
-
-    return cleanedPatterns;
-  }
-
-  private static String dataPointsToString(DataPoint[] dp) {
-    String str = "";
-    for (DataPoint p : dp)
-      str += "(m/z = " + format.format(p.getMZ()) + "), ";
-    return str;
-  }
-
-<<<<<<< HEAD
-  /*@Override
-  public String getTaskDescription() {
-<<<<<<< HEAD
-    return "Isotope grouping for Scan #"
-        + getTargetPlot().getMainScanDataSet().getScan().getScanNumber();
-  }
-=======
-    return "Deisotoping of Scan #" + getTargetPlot().getMainScanDataSet().getScan().getScanNumber();
-  }*/
-=======
-
-  /*
-   * @Override public String getTaskDescription() { return "Deisotoping of Scan #" +
-   * getTargetPlot().getMainScanDataSet().getScan().getScanNumber(); }
-   */
->>>>>>> 49a45af0
-
-  @Override
-  public double getFinishedPercentage() {
-    return processedSteps / totalSteps;
-  }
-
-
-  @Override
-  public void displayResults() {
-<<<<<<< HEAD
-    if (displayResults || getController().isLastTaskRunning()) {
-      // getTargetPlot().addDataSet(compressIsotopeDataSets(getResults()), Color.GREEN, false);
-      int i = 0;
-      for (ProcessedDataPoint result : getResults())
-        if (result.resultTypeExists(ResultType.ISOTOPEPATTERN))
-          i++;
-      if (i == 0)
-        i = 1;
-
-      List<Color> clr = generateRainbowColors(i);
-      int j = 0;
-      for (ProcessedDataPoint result : getResults())
-        if (result.resultTypeExists(ResultType.ISOTOPEPATTERN)) {
-          getTargetPlot().addDataSet(new IsotopesDataSet(
-              (IsotopePattern) result.getFirstResultByType(ResultType.ISOTOPEPATTERN).getValue()),
-              clr.get(j), false);
-          j++;
-        }
-//      getTargetPlot().addDataSet(new DPPResultsDataSet("Isotopes (" + getResults().length + ")", getResults()), color, false);
-=======
-    if (isDisplayResults() || getController().isLastTaskRunning()) {
-      getTargetPlot().addDataSet(
-          new DPPResultsDataSet("Isotopes (" + getResults().length + ")", getResults()), getColor(),
-          false);
->>>>>>> 49a45af0
-    }
-  }
-
-  public static List<Color> generateRainbowColors(int num) {
-    List<Color> clr = new ArrayList<>(num);
-    if (num == 0) {
-      clr.add(getColor(1));
-      return clr;
-    }
-
-    for (int j = 0; j < num; j++) {
-      clr.add(getColor((double) j / (double) num));
-    }
-    Collections.shuffle(clr);
-    return clr;
-  }
-
-  public static Color getColor(double power) {
-    double H = power; // Hue (note 0.4 = Green, see huge chart below)
-    double S = 0.9; // Saturation
-    double B = 0.9; // Brightness
-    return Color.getHSBColor((float) H, (float) S, (float) B);
-  }
-}
+import org.openscience.cdk.interfaces.IIsotope;
+import org.openscience.cdk.interfaces.IMolecularFormula;
+import org.openscience.cdk.silent.SilentChemObjectBuilder;
+import org.openscience.cdk.tools.manipulator.MolecularFormulaManipulator;
+import com.google.common.collect.Range;
+import org.postgresql.translation.messages_bg;
+import net.sf.mzmine.datamodel.DataPoint;
+import net.sf.mzmine.datamodel.IsotopePattern;
+import net.sf.mzmine.datamodel.IsotopePattern.IsotopePatternStatus;
+import net.sf.mzmine.datamodel.PolarityType;
+import net.sf.mzmine.datamodel.impl.ExtendedIsotopePattern;
+import net.sf.mzmine.datamodel.impl.SimpleDataPoint;
+import net.sf.mzmine.datamodel.impl.SimpleIsotopePattern;
+import net.sf.mzmine.main.MZmineCore;
+import net.sf.mzmine.modules.peaklistmethods.isotopes.isotopeprediction.IsotopePatternCalculator;
+import net.sf.mzmine.modules.visualization.spectra.simplespectra.SpectraPlot;
+import net.sf.mzmine.modules.visualization.spectra.simplespectra.datapointprocessing.DataPointProcessingController;
+import net.sf.mzmine.modules.visualization.spectra.simplespectra.datapointprocessing.DataPointProcessingTask;
+import net.sf.mzmine.modules.visualization.spectra.simplespectra.datapointprocessing.datamodel.ProcessedDataPoint;
+import net.sf.mzmine.modules.visualization.spectra.simplespectra.datapointprocessing.datamodel.results.DPPIsotopeCompositionResult;
+import net.sf.mzmine.modules.visualization.spectra.simplespectra.datapointprocessing.datamodel.results.DPPIsotopePatternResult;
+import net.sf.mzmine.modules.visualization.spectra.simplespectra.datapointprocessing.datamodel.results.DPPResult;
+import net.sf.mzmine.modules.visualization.spectra.simplespectra.datapointprocessing.datamodel.results.DPPResult.ResultType;
+import net.sf.mzmine.modules.visualization.spectra.simplespectra.datapointprocessing.datamodel.results.DPPResultsDataSet;
+import net.sf.mzmine.modules.visualization.spectra.simplespectra.datasets.IsotopesDataSet;
+import net.sf.mzmine.parameters.ParameterSet;
+import net.sf.mzmine.parameters.parametertypes.tolerances.MZTolerance;
+import net.sf.mzmine.taskcontrol.TaskStatus;
+import net.sf.mzmine.taskcontrol.TaskStatusListener;
+import net.sf.mzmine.util.FormulaUtils;
+import net.sf.mzmine.util.IsotopePatternUtils;
+
+public class DPPIsotopeGrouperTask extends DataPointProcessingTask {
+
+  private static Logger logger = Logger.getLogger(DPPIsotopeGrouperTask.class.getName());
+
+  // peaks counter
+  private int processedSteps = 0, totalSteps = 1;
+
+  private static NumberFormat format;
+
+  // parameter values
+  private MZTolerance mzTolerance;
+  private boolean monotonicShape;
+  private int maximumCharge;
+  private String elements;
+  private boolean autoRemove;
+  private double mergeWidth;
+  private final double minAbundance = 0.01;
+  private Range<Double> mzrange;
+  private int maxCharge;
+
+  public DPPIsotopeGrouperTask(DataPoint[] dataPoints, SpectraPlot plot, ParameterSet parameterSet,
+      DataPointProcessingController controller, TaskStatusListener listener) {
+    super(dataPoints, plot, parameterSet, controller, listener);
+
+    // Get parameter values for easier use
+    mzTolerance = parameterSet.getParameter(DPPIsotopeGrouperParameters.mzTolerance).getValue();
+    monotonicShape =
+        parameterSet.getParameter(DPPIsotopeGrouperParameters.monotonicShape).getValue();
+    maximumCharge = parameterSet.getParameter(DPPIsotopeGrouperParameters.maximumCharge).getValue();
+    elements = parameterSet.getParameter(DPPIsotopeGrouperParameters.element).getValue();
+    autoRemove = parameterSet.getParameter(DPPIsotopeGrouperParameters.autoRemove).getValue();
+    mzrange = parameterSet.getParameter(DPPIsotopeGrouperParameters.mzRange).getValue();
+    maxCharge = parameterSet.getParameter(DPPIsotopeGrouperParameters.maximumCharge).getValue();
+    setDisplayResults(
+        parameterSet.getParameter(DPPIsotopeGrouperParameters.displayResults).getValue());
+    setColor(parameterSet.getParameter(DPPIsotopeGrouperParameters.datasetColor).getValue());
+
+    format = MZmineCore.getConfiguration().getMZFormat();
+  }
+
+
+  @Override
+  public void run() {
+    if(!checkParameterSet() || !checkValues()) {
+      setStatus(TaskStatus.ERROR);
+      return;
+    }
+
+    // check formula
+    if (elements == null || elements.equals("") || !FormulaUtils.checkMolecularFormula(elements)) {
+      setErrorMessage("Invalid element parameter in " + getTaskDescription());
+      setStatus(TaskStatus.ERROR);
+      logger.warning("Invalid element parameter in " + getTaskDescription());
+      return;
+    }
+    
+    if (!(getDataPoints() instanceof ProcessedDataPoint[])) {
+      logger.warning(
+          "Data point/Spectra processing: The data points passed to Isotope Grouper were not an instance of processed data points."
+              + " Make sure to run mass detection first.");
+      setStatus(TaskStatus.CANCELED);
+      return;
+    }
+
+    ExtendedIsotopePattern[] elementPattern =
+        getIsotopePatterns(elements, mergeWidth, minAbundance);
+
+
+    ProcessedDataPoint[] originalDataPoints = (ProcessedDataPoint[]) getDataPoints();
+
+    totalSteps = originalDataPoints.length * 2 + 1;
+
+    // one loop for every element
+    for (ExtendedIsotopePattern pattern : elementPattern) {
+
+      // one loop for every datapoint
+      // we want to check all the isotopes for every datapoint before we delete anything. this will
+      // take a long time, but should give the most reliable results.
+      // we search by ascending mz
+      for (int i_dp = 0; i_dp < originalDataPoints.length; i_dp++) {
+
+        // dp is the peak we are currently searching an isotope pattern for
+        ProcessedDataPoint dp = originalDataPoints[i_dp];
+
+        if (!mzrange.contains(dp.getMZ()))
+          continue;
+
+        IsotopePatternUtils.findIsotopePatterns(dp, originalDataPoints, mzTolerance, pattern,
+            mzrange, maxCharge);
+
+        processedSteps++;
+      }
+    }
+
+
+    // List<ProcessedDataPoint> results =
+    IsotopePatternUtils.mergeDetectedPatterns(originalDataPoints, maxCharge);
+    List<ProcessedDataPoint> results = new ArrayList<>();
+    
+    for(ProcessedDataPoint dp : originalDataPoints) {
+      if(dp.resultTypeExists(ResultType.ISOTOPEPATTERN))
+        results.add(dp);
+    }
+    
+    // now we looped through all dataPoints and link the found isotope patterns together
+    // we start from the back so we can just accumulate them by merging the linked the
+    // peaks/patterns
+    setResults(results.toArray(new ProcessedDataPoint[0]));
+    setStatus(TaskStatus.FINISHED);
+
+  }
+
+  public static IsotopePattern checkOverlappingIsotopes(IsotopePattern pattern, IIsotope[] isotopes,
+      double mergeWidth, double minAbundance) {
+    DataPoint[] dp = pattern.getDataPoints();
+    double basemz = dp[0].getMZ();
+    List<DataPoint> newPeaks = new ArrayList<DataPoint>();
+
+    double isotopeBaseMass = 0d;
+    for (IIsotope isotope : isotopes) {
+      if (isotope.getNaturalAbundance() > minAbundance) {
+        isotopeBaseMass = isotope.getExactMass();
+        logger.info("isotopeBaseMass of " + isotope.getSymbol() + " = " + isotopeBaseMass);
+        break;
+      }
+    }
+
+
+    // loop all new isotopes
+    for (IIsotope isotope : isotopes) {
+      if (isotope.getNaturalAbundance() < minAbundance)
+        continue;
+      // the difference added by the heavier isotope peak
+      double possiblemzdiff = isotope.getExactMass() - isotopeBaseMass;
+      if (possiblemzdiff < 0.000001)
+        continue;
+      boolean add = true;
+      for (DataPoint patternDataPoint : dp) {
+        // here check for every peak in the pattern, if a new peak would overlap
+        // if it overlaps good, we dont need to add a new peak
+
+        int i = 1;
+        do {
+          if (Math.abs(patternDataPoint.getMZ() * i - possiblemzdiff) <= mergeWidth) {
+            // TODO: maybe we should do a average of the masses? i can'T say if it makes sense,
+            // since
+            // we're just looking for isotope mass differences and dont look at the total
+            // composition,
+            // so we dont know the intensity ratios
+            logger.info("possible overlap found: " + i + " * pattern dp = "
+                + patternDataPoint.getMZ() + "\toverlaps with " + isotope.getMassNumber()
+                + isotope.getSymbol() + " (" + (isotopeBaseMass - isotope.getExactMass())
+                + ")\tdiff: " + Math.abs(patternDataPoint.getMZ() * i - possiblemzdiff));
+            add = false;
+          }
+          i++;
+          // logger.info("do");
+        } while (patternDataPoint.getMZ() * i <= possiblemzdiff + mergeWidth
+            && patternDataPoint.getMZ() != 0.0);
+      }
+
+      if (add)
+        newPeaks.add(new SimpleDataPoint(possiblemzdiff, 1));
+    }
+
+    // now add all new mzs to the isotopePattern
+    // DataPoint[] newDataPoints = new SimpleDataPoint[dp.length + newPeaks.size()];
+    for (DataPoint p : dp) {
+      newPeaks.add(p);
+    }
+    newPeaks.sort((o1, o2) -> {
+      return Double.compare(o1.getMZ(), o2.getMZ());
+    });
+
+    return new SimpleIsotopePattern(newPeaks.toArray(new DataPoint[0]),
+        IsotopePatternStatus.PREDICTED, "");
+  }
+
+  /**
+   * Returns an array of isotope patterns for the given string. Every element gets its own isotope
+   * pattern.
+   * 
+   * @param elements String of element symbols
+   * @param mergeWidth
+   * @param minAbundance
+   * @return
+   */
+  public static ExtendedIsotopePattern[] getIsotopePatterns(String elements, double mergeWidth,
+      double minAbundance) {
+    SilentChemObjectBuilder builder =
+        (SilentChemObjectBuilder) SilentChemObjectBuilder.getInstance();
+    IMolecularFormula form =
+        MolecularFormulaManipulator.getMajorIsotopeMolecularFormula(elements, builder);
+
+    ExtendedIsotopePattern[] isotopePatterns = new ExtendedIsotopePattern[form.getIsotopeCount()];
+
+    int i = 0;
+    // create a isotope pattern for every element
+    for (IIsotope element : form.isotopes()) {
+      isotopePatterns[i] =
+          (ExtendedIsotopePattern) IsotopePatternCalculator.calculateIsotopePattern(
+              element.getSymbol(), minAbundance, mergeWidth, 1, PolarityType.NEUTRAL, true);
+      i++;
+    }
+    // also, we want to keep track of the isotope composition, to do that cleanly, we remove the
+    // lightest isotope description
+
+    ExtendedIsotopePattern[] cleanedPatterns = new ExtendedIsotopePattern[form.getIsotopeCount()];
+
+    i = 0;
+    for (ExtendedIsotopePattern p : isotopePatterns) {
+      String[] composition = p.getIsotopeCompositions();
+      composition[0] = "";
+      cleanedPatterns[i] = new ExtendedIsotopePattern(p.getDataPoints(), p.getStatus(),
+          p.getDescription(), composition);
+      i++;
+    }
+
+    return cleanedPatterns;
+  }
+
+  private static String dataPointsToString(DataPoint[] dp) {
+    String str = "";
+    for (DataPoint p : dp)
+      str += "(m/z = " + format.format(p.getMZ()) + "), ";
+    return str;
+  }
+
+  @Override
+  public double getFinishedPercentage() {
+    return processedSteps / totalSteps;
+  }
+
+
+  @Override
+  public void displayResults() {
+    if (displayResults || getController().isLastTaskRunning()) {
+      // getTargetPlot().addDataSet(compressIsotopeDataSets(getResults()), Color.GREEN, false);
+      int i = 0;
+      for (ProcessedDataPoint result : getResults())
+        if (result.resultTypeExists(ResultType.ISOTOPEPATTERN))
+          i++;
+      if (i == 0)
+        i = 1;
+
+      List<Color> clr = generateRainbowColors(i);
+      int j = 0;
+      for (ProcessedDataPoint result : getResults())
+        if (result.resultTypeExists(ResultType.ISOTOPEPATTERN)) {
+          getTargetPlot().addDataSet(new IsotopesDataSet(
+              (IsotopePattern) result.getFirstResultByType(ResultType.ISOTOPEPATTERN).getValue()),
+              clr.get(j), false);
+          j++;
+        }
+//      getTargetPlot().addDataSet(new DPPResultsDataSet("Isotopes (" + getResults().length + ")", getResults()), color, false);
+    }
+  }
+
+  public static List<Color> generateRainbowColors(int num) {
+    List<Color> clr = new ArrayList<>(num);
+    if (num == 0) {
+      clr.add(getColor(1));
+      return clr;
+    }
+
+    for (int j = 0; j < num; j++) {
+      clr.add(getColor((double) j / (double) num));
+    }
+    Collections.shuffle(clr);
+    return clr;
+  }
+
+  public static Color getColor(double power) {
+    double H = power; // Hue (note 0.4 = Green, see huge chart below)
+    double S = 0.9; // Saturation
+    double B = 0.9; // Brightness
+    return Color.getHSBColor((float) H, (float) S, (float) B);
+  }
+}