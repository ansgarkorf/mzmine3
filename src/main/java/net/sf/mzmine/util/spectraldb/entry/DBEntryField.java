/*
 * Copyright 2006-2018 The MZmine 2 Development Team
 * 
 * This file is part of MZmine 2.
 * 
 * MZmine 2 is free software; you can redistribute it and/or modify it under the terms of the GNU
 * General Public License as published by the Free Software Foundation; either version 2 of the
 * License, or (at your option) any later version.
 * 
 * MZmine 2 is distributed in the hope that it will be useful, but WITHOUT ANY WARRANTY; without
 * even the implied warranty of MERCHANTABILITY or FITNESS FOR A PARTICULAR PURPOSE. See the GNU
 * General Public License for more details.
 * 
 * You should have received a copy of the GNU General Public License along with MZmine 2; if not,
 * write to the Free Software Foundation, Inc., 51 Franklin St, Fifth Floor, Boston, MA 02110-1301
 * USA
 */

package net.sf.mzmine.util.spectraldb.entry;

import org.apache.commons.lang3.StringUtils;

public enum DBEntryField {

  ENTRY_ID, NAME, SYNONYM, COMMENT, ION_TYPE, RT(Double.class), MZ(Double.class), CHARGE(
      Integer.class), ION_MODE, COLLISION_ENERGY, FORMULA, MOLWEIGHT(Double.class), EXACT_MASS(
          Double.class), INCHI, INCHIKEY, SMILES, CAS, PUBMED, PUBCHEM, MONA_ID, CHEMSPIDER, INSTRUMENT_TYPE, INSTRUMENT, ION_SOURCE, NUM_PEAKS(
              Integer.class), ACQUISITION, PRINCIPAL_INVESTIGATOR, DATA_COLLECTOR, SOFTWARE, MS_LEVEL, RESOLUTION;
<<<<<<< HEAD
=======

  // group of DBEntryFields logically
  public static final DBEntryField[] OTHER_FIELDS =
      new DBEntryField[] {PRINCIPAL_INVESTIGATOR, DATA_COLLECTOR, ENTRY_ID, COMMENT};
  public static final DBEntryField[] DATABASE_FIELDS =
      new DBEntryField[] {PUBMED, PUBCHEM, MONA_ID, CHEMSPIDER, CAS};
  public static final DBEntryField[] COMPOUND_FIELDS =
      new DBEntryField[] {NAME, SYNONYM, FORMULA, MOLWEIGHT, EXACT_MASS, ION_TYPE, MZ, CHARGE, RT,
          ION_MODE, INCHI, INCHIKEY, SMILES, NUM_PEAKS};
  public static final DBEntryField[] INSTRUMENT_FIELDS = new DBEntryField[] {INSTRUMENT_TYPE,
      INSTRUMENT, ION_SOURCE, RESOLUTION, MS_LEVEL, COLLISION_ENERGY, ACQUISITION, SOFTWARE};

>>>>>>> 0e3edbd3

  private final Class clazz;

  DBEntryField() {
    this(String.class);
  }

  DBEntryField(Class clazz) {
    this.clazz = clazz;
  }

  public Class getObjectClass() {
    return clazz;
  }

  @Override
  public String toString() {
    switch (this) {
      case RT:
      case SMILES:
      case CAS:
        return super.toString().replace('_', ' ');
      case ENTRY_ID:
        return "Entry ID";
      case INCHI:
        return "InChI";
      case INCHIKEY:
        return "InChI key";
      case MOLWEIGHT:
        return "Mol. weight";
      case MONA_ID:
        return "MoNA ID";
      case MZ:
        return "Precursor m/z";
      default:
        return StringUtils.capitalize(super.toString().replace('_', ' ').toLowerCase());
    }
  }

  /**
   *
   * @return The gnps json format key or an empty String
   */
  public String getGnpsJsonID() {
    switch (this) {
      case ACQUISITION:
        return "ACQUISITION";
      case SOFTWARE:
        return "softwaresource";
      case CAS:
        return "CASNUMBER";
      case CHARGE:
        return "CHARGE";
      case COLLISION_ENERGY:
        return "FRAGMENTATION_METHOD";
      case COMMENT:
        return "description";
      case DATA_COLLECTOR:
        return "DATACOLLECTOR";
      case EXACT_MASS:
        return "EXACTMASS";
      case FORMULA:
        return "FORMULA";
      case INCHI:
        return "INCHI";
      case INCHIKEY:
        return "INCHIAUX";
      case INSTRUMENT:
        return "INSTRUMENT_NAME";
      case INSTRUMENT_TYPE:
        return "INSTRUMENT";
      case ION_TYPE:
        return "ADDUCT";
      case ION_MODE:
        return "IONMODE";
      case ION_SOURCE:
        return "IONSOURCE";
      case MZ:
        return "MZ";
      case NAME:
        return "COMPOUND_NAME";
      case PRINCIPAL_INVESTIGATOR:
        return "PI";
      case PUBMED:
        return "PUBMED";
      case RT:
        return "RT";
      case SMILES:
        return "SMILES";
      case MS_LEVEL:
        return "MS_LEVEL";
      case PUBCHEM:
        return "PUBCHEM";
      case CHEMSPIDER:
        return "CHEMSPIDER";
      case MONA_ID:
        return "MONA_ID";
      case RESOLUTION:
      case NUM_PEAKS:
      case ENTRY_ID:
      case SYNONYM:
      case MOLWEIGHT:
        return "";
      default:
        return "";
    }
  }

  /**
   * DBENtryField for GNPS json key
   * 
   * @param key
   * @return
   */
  public static DBEntryField forGnpsJasonID(String key) {
    for (DBEntryField f : values()) {
      // equalsIgnoreCase is more robust against changes in library consistency
      if (f.getGnpsJsonID().equalsIgnoreCase(key))
        return f;
    }
    return null;
  }

  /**
   *
   * @return The NIST MSP format key or an empty String
   */
  public String getNistMspID() {
    switch (this) {
      case ENTRY_ID:
        return "DB#";
      case ACQUISITION:
        return "";
      case SOFTWARE:
        return "";
      case CAS:
        return "";
      case CHARGE:
        return "";
      case COLLISION_ENERGY:
        return "Collision_energy";
      case COMMENT:
        return "Comments";
      case DATA_COLLECTOR:
        return "";
      case EXACT_MASS:
        return "ExactMass";
      case FORMULA:
        return "Formula";
      case INCHI:
        return "";
      case INCHIKEY:
        return "InChIKey";
      case INSTRUMENT:
        return "Instrument";
      case INSTRUMENT_TYPE:
        return "Instrument_type";
      case ION_TYPE:
        return "Precursor_type";
      case ION_MODE:
        return "Ion_mode"; // P / N
      case ION_SOURCE:
        return "";
      case MZ:
        return "PrecursorMZ";
      case NAME:
        return "Name";
      case PRINCIPAL_INVESTIGATOR:
        return "";
      case PUBMED:
        return "";
      case RT:
        return "RT";
      case SMILES:
        return "";
      case MS_LEVEL:
        return "Spectrum_type";
      case PUBCHEM:
        return "";
      case CHEMSPIDER:
        return "";
      case MONA_ID:
        return "";
      case NUM_PEAKS:
        return "Num Peaks";
      case RESOLUTION:
      case SYNONYM:
      case MOLWEIGHT:
        return "";
      default:
        return "";
    }
  }

  /**
   * DBENtryField for NIST msp key
   * 
   * @param key
   * @return
   */
  public static DBEntryField forMspID(String key) {
    for (DBEntryField f : values()) {
      // equalsIgnoreCase is more robust against changes in library consistency
      if (f.getNistMspID().equalsIgnoreCase(key))
        return f;
    }
    return null;
  }

  /**
   *
   * @return The mgf format (used by GNPS)
   */
  public String getMgfID() {
    switch (this) {
      case ENTRY_ID:
        return "SPECTRUMID";
      case ACQUISITION:
        return "";
      case SOFTWARE:
        return "";
      case CAS:
        return "";
      case CHARGE:
        return "CHARGE";
      case COLLISION_ENERGY:
        return "";
      case COMMENT:
        return "ORGANISM";
      case DATA_COLLECTOR:
        return "DATACOLLECTOR";
      case EXACT_MASS:
        return "ExactMass";
      case FORMULA:
        return "Formula";
      case INCHI:
        return "INCHI";
      case INCHIKEY:
        return "INCHIAUX";
      case INSTRUMENT:
        return "SOURCE_INSTRUMENT";
      case INSTRUMENT_TYPE:
        return "Instrument_type";
      case ION_TYPE:
        return "Precursor_type";
      case ION_MODE:
        return "IONMODE"; // Positive Negative
      case ION_SOURCE:
        return "";
      case MZ:
        return "PEPMASS";
      case NAME:
        return "NAME";
      case PRINCIPAL_INVESTIGATOR:
        return "PI";
      case PUBMED:
        return "PUBMED";
      case RT:
        return "";
      case SMILES:
        return "SMILES";
      case MS_LEVEL:
        return "MSLEVEL";
      case PUBCHEM:
        return "";
      case CHEMSPIDER:
        return "";
      case MONA_ID:
        return "";
      case NUM_PEAKS:
        return "";
      case RESOLUTION:
      case SYNONYM:
      case MOLWEIGHT:
        return "";
      // SUBMITUSER
      // LIBRARYQUALITY
    }
    return "";
  }

  /**
   * DBENtryField for mgf (GNPS) key
   * 
   * @param key
   * @return
   */
  public static DBEntryField forMgfID(String key) {
    for (DBEntryField f : values()) {
      // equalsIgnoreCase is more robust against changes in library consistency
      if (f.getMgfID().equalsIgnoreCase(key))
        return f;
    }
    return null;
  }

  /**
   *
   * @return The JCAMP-DX format key or an empty String
   */
  public String getJdxID() {
    switch (this) {
      case ENTRY_ID:
        return "";
      case ACQUISITION:
        return "";
      case SOFTWARE:
        return "";
      case CAS:
        return "##CAS REGISTRY NO";
      case CHARGE:
        return "";
      case COLLISION_ENERGY:
        return "";
      case COMMENT:
        return "";
      case DATA_COLLECTOR:
        return "";
      case EXACT_MASS:
        return "##MW";
      case FORMULA:
        return "##MOLFORM";
      case INCHI:
        return "";
      case INCHIKEY:
        return "";
      case INSTRUMENT:
        return "";
      case INSTRUMENT_TYPE:
        return "";
      case ION_TYPE:
        return "";
      case ION_MODE:
        return "";
      case ION_SOURCE:
        return "";
      case MZ:
        return "";
      case NAME:
        return "##TITLE";
      case PRINCIPAL_INVESTIGATOR:
        return "";
      case PUBMED:
        return "";
      case RT:
        return "RT";
      case SMILES:
        return "";
      case MS_LEVEL:
        return "";
      case PUBCHEM:
        return "";
      case CHEMSPIDER:
        return "";
      case MONA_ID:
        return "";
      case NUM_PEAKS:
        return "##NPOINTS";
      case RESOLUTION:
      case SYNONYM:
      case MOLWEIGHT:
        return "";
      default:
        return "";
    }
  }

  /**
   * DBENtryField for JDX key
   * 
   * @param key
   * @return
   */
  public static DBEntryField forJdxID(String key) {
    for (DBEntryField f : values()) {
      // equalsIgnoreCase is more robust against changes in library consistency
      if (f.getJdxID().equalsIgnoreCase(key))
        return f;
    }
    return null;
  }

  /**
   * Converts the content to the correct value type
   * 
   * @param content
   * @return
   * @throws NumberFormatException
   */
  public Object convertValue(String content) throws NumberFormatException {
    if (getObjectClass() == Double.class)
      return Double.parseDouble(content);
    if (getObjectClass() == Float.class)
      return Float.parseFloat(content);
    if (getObjectClass() == Integer.class)
      return Integer.parseInt(content);
    return content;
  }

}
<|MERGE_RESOLUTION|>--- conflicted
+++ resolved
@@ -1,443 +1,440 @@
-/*
- * Copyright 2006-2018 The MZmine 2 Development Team
- * 
- * This file is part of MZmine 2.
- * 
- * MZmine 2 is free software; you can redistribute it and/or modify it under the terms of the GNU
- * General Public License as published by the Free Software Foundation; either version 2 of the
- * License, or (at your option) any later version.
- * 
- * MZmine 2 is distributed in the hope that it will be useful, but WITHOUT ANY WARRANTY; without
- * even the implied warranty of MERCHANTABILITY or FITNESS FOR A PARTICULAR PURPOSE. See the GNU
- * General Public License for more details.
- * 
- * You should have received a copy of the GNU General Public License along with MZmine 2; if not,
- * write to the Free Software Foundation, Inc., 51 Franklin St, Fifth Floor, Boston, MA 02110-1301
- * USA
- */
-
-package net.sf.mzmine.util.spectraldb.entry;
-
-import org.apache.commons.lang3.StringUtils;
-
-public enum DBEntryField {
-
-  ENTRY_ID, NAME, SYNONYM, COMMENT, ION_TYPE, RT(Double.class), MZ(Double.class), CHARGE(
-      Integer.class), ION_MODE, COLLISION_ENERGY, FORMULA, MOLWEIGHT(Double.class), EXACT_MASS(
-          Double.class), INCHI, INCHIKEY, SMILES, CAS, PUBMED, PUBCHEM, MONA_ID, CHEMSPIDER, INSTRUMENT_TYPE, INSTRUMENT, ION_SOURCE, NUM_PEAKS(
-              Integer.class), ACQUISITION, PRINCIPAL_INVESTIGATOR, DATA_COLLECTOR, SOFTWARE, MS_LEVEL, RESOLUTION;
-<<<<<<< HEAD
-=======
-
-  // group of DBEntryFields logically
-  public static final DBEntryField[] OTHER_FIELDS =
-      new DBEntryField[] {PRINCIPAL_INVESTIGATOR, DATA_COLLECTOR, ENTRY_ID, COMMENT};
-  public static final DBEntryField[] DATABASE_FIELDS =
-      new DBEntryField[] {PUBMED, PUBCHEM, MONA_ID, CHEMSPIDER, CAS};
-  public static final DBEntryField[] COMPOUND_FIELDS =
-      new DBEntryField[] {NAME, SYNONYM, FORMULA, MOLWEIGHT, EXACT_MASS, ION_TYPE, MZ, CHARGE, RT,
-          ION_MODE, INCHI, INCHIKEY, SMILES, NUM_PEAKS};
-  public static final DBEntryField[] INSTRUMENT_FIELDS = new DBEntryField[] {INSTRUMENT_TYPE,
-      INSTRUMENT, ION_SOURCE, RESOLUTION, MS_LEVEL, COLLISION_ENERGY, ACQUISITION, SOFTWARE};
-
->>>>>>> 0e3edbd3
-
-  private final Class clazz;
-
-  DBEntryField() {
-    this(String.class);
-  }
-
-  DBEntryField(Class clazz) {
-    this.clazz = clazz;
-  }
-
-  public Class getObjectClass() {
-    return clazz;
-  }
-
-  @Override
-  public String toString() {
-    switch (this) {
-      case RT:
-      case SMILES:
-      case CAS:
-        return super.toString().replace('_', ' ');
-      case ENTRY_ID:
-        return "Entry ID";
-      case INCHI:
-        return "InChI";
-      case INCHIKEY:
-        return "InChI key";
-      case MOLWEIGHT:
-        return "Mol. weight";
-      case MONA_ID:
-        return "MoNA ID";
-      case MZ:
-        return "Precursor m/z";
-      default:
-        return StringUtils.capitalize(super.toString().replace('_', ' ').toLowerCase());
-    }
-  }
-
-  /**
-   *
-   * @return The gnps json format key or an empty String
-   */
-  public String getGnpsJsonID() {
-    switch (this) {
-      case ACQUISITION:
-        return "ACQUISITION";
-      case SOFTWARE:
-        return "softwaresource";
-      case CAS:
-        return "CASNUMBER";
-      case CHARGE:
-        return "CHARGE";
-      case COLLISION_ENERGY:
-        return "FRAGMENTATION_METHOD";
-      case COMMENT:
-        return "description";
-      case DATA_COLLECTOR:
-        return "DATACOLLECTOR";
-      case EXACT_MASS:
-        return "EXACTMASS";
-      case FORMULA:
-        return "FORMULA";
-      case INCHI:
-        return "INCHI";
-      case INCHIKEY:
-        return "INCHIAUX";
-      case INSTRUMENT:
-        return "INSTRUMENT_NAME";
-      case INSTRUMENT_TYPE:
-        return "INSTRUMENT";
-      case ION_TYPE:
-        return "ADDUCT";
-      case ION_MODE:
-        return "IONMODE";
-      case ION_SOURCE:
-        return "IONSOURCE";
-      case MZ:
-        return "MZ";
-      case NAME:
-        return "COMPOUND_NAME";
-      case PRINCIPAL_INVESTIGATOR:
-        return "PI";
-      case PUBMED:
-        return "PUBMED";
-      case RT:
-        return "RT";
-      case SMILES:
-        return "SMILES";
-      case MS_LEVEL:
-        return "MS_LEVEL";
-      case PUBCHEM:
-        return "PUBCHEM";
-      case CHEMSPIDER:
-        return "CHEMSPIDER";
-      case MONA_ID:
-        return "MONA_ID";
-      case RESOLUTION:
-      case NUM_PEAKS:
-      case ENTRY_ID:
-      case SYNONYM:
-      case MOLWEIGHT:
-        return "";
-      default:
-        return "";
-    }
-  }
-
-  /**
-   * DBENtryField for GNPS json key
-   * 
-   * @param key
-   * @return
-   */
-  public static DBEntryField forGnpsJasonID(String key) {
-    for (DBEntryField f : values()) {
-      // equalsIgnoreCase is more robust against changes in library consistency
-      if (f.getGnpsJsonID().equalsIgnoreCase(key))
-        return f;
-    }
-    return null;
-  }
-
-  /**
-   *
-   * @return The NIST MSP format key or an empty String
-   */
-  public String getNistMspID() {
-    switch (this) {
-      case ENTRY_ID:
-        return "DB#";
-      case ACQUISITION:
-        return "";
-      case SOFTWARE:
-        return "";
-      case CAS:
-        return "";
-      case CHARGE:
-        return "";
-      case COLLISION_ENERGY:
-        return "Collision_energy";
-      case COMMENT:
-        return "Comments";
-      case DATA_COLLECTOR:
-        return "";
-      case EXACT_MASS:
-        return "ExactMass";
-      case FORMULA:
-        return "Formula";
-      case INCHI:
-        return "";
-      case INCHIKEY:
-        return "InChIKey";
-      case INSTRUMENT:
-        return "Instrument";
-      case INSTRUMENT_TYPE:
-        return "Instrument_type";
-      case ION_TYPE:
-        return "Precursor_type";
-      case ION_MODE:
-        return "Ion_mode"; // P / N
-      case ION_SOURCE:
-        return "";
-      case MZ:
-        return "PrecursorMZ";
-      case NAME:
-        return "Name";
-      case PRINCIPAL_INVESTIGATOR:
-        return "";
-      case PUBMED:
-        return "";
-      case RT:
-        return "RT";
-      case SMILES:
-        return "";
-      case MS_LEVEL:
-        return "Spectrum_type";
-      case PUBCHEM:
-        return "";
-      case CHEMSPIDER:
-        return "";
-      case MONA_ID:
-        return "";
-      case NUM_PEAKS:
-        return "Num Peaks";
-      case RESOLUTION:
-      case SYNONYM:
-      case MOLWEIGHT:
-        return "";
-      default:
-        return "";
-    }
-  }
-
-  /**
-   * DBENtryField for NIST msp key
-   * 
-   * @param key
-   * @return
-   */
-  public static DBEntryField forMspID(String key) {
-    for (DBEntryField f : values()) {
-      // equalsIgnoreCase is more robust against changes in library consistency
-      if (f.getNistMspID().equalsIgnoreCase(key))
-        return f;
-    }
-    return null;
-  }
-
-  /**
-   *
-   * @return The mgf format (used by GNPS)
-   */
-  public String getMgfID() {
-    switch (this) {
-      case ENTRY_ID:
-        return "SPECTRUMID";
-      case ACQUISITION:
-        return "";
-      case SOFTWARE:
-        return "";
-      case CAS:
-        return "";
-      case CHARGE:
-        return "CHARGE";
-      case COLLISION_ENERGY:
-        return "";
-      case COMMENT:
-        return "ORGANISM";
-      case DATA_COLLECTOR:
-        return "DATACOLLECTOR";
-      case EXACT_MASS:
-        return "ExactMass";
-      case FORMULA:
-        return "Formula";
-      case INCHI:
-        return "INCHI";
-      case INCHIKEY:
-        return "INCHIAUX";
-      case INSTRUMENT:
-        return "SOURCE_INSTRUMENT";
-      case INSTRUMENT_TYPE:
-        return "Instrument_type";
-      case ION_TYPE:
-        return "Precursor_type";
-      case ION_MODE:
-        return "IONMODE"; // Positive Negative
-      case ION_SOURCE:
-        return "";
-      case MZ:
-        return "PEPMASS";
-      case NAME:
-        return "NAME";
-      case PRINCIPAL_INVESTIGATOR:
-        return "PI";
-      case PUBMED:
-        return "PUBMED";
-      case RT:
-        return "";
-      case SMILES:
-        return "SMILES";
-      case MS_LEVEL:
-        return "MSLEVEL";
-      case PUBCHEM:
-        return "";
-      case CHEMSPIDER:
-        return "";
-      case MONA_ID:
-        return "";
-      case NUM_PEAKS:
-        return "";
-      case RESOLUTION:
-      case SYNONYM:
-      case MOLWEIGHT:
-        return "";
-      // SUBMITUSER
-      // LIBRARYQUALITY
-    }
-    return "";
-  }
-
-  /**
-   * DBENtryField for mgf (GNPS) key
-   * 
-   * @param key
-   * @return
-   */
-  public static DBEntryField forMgfID(String key) {
-    for (DBEntryField f : values()) {
-      // equalsIgnoreCase is more robust against changes in library consistency
-      if (f.getMgfID().equalsIgnoreCase(key))
-        return f;
-    }
-    return null;
-  }
-
-  /**
-   *
-   * @return The JCAMP-DX format key or an empty String
-   */
-  public String getJdxID() {
-    switch (this) {
-      case ENTRY_ID:
-        return "";
-      case ACQUISITION:
-        return "";
-      case SOFTWARE:
-        return "";
-      case CAS:
-        return "##CAS REGISTRY NO";
-      case CHARGE:
-        return "";
-      case COLLISION_ENERGY:
-        return "";
-      case COMMENT:
-        return "";
-      case DATA_COLLECTOR:
-        return "";
-      case EXACT_MASS:
-        return "##MW";
-      case FORMULA:
-        return "##MOLFORM";
-      case INCHI:
-        return "";
-      case INCHIKEY:
-        return "";
-      case INSTRUMENT:
-        return "";
-      case INSTRUMENT_TYPE:
-        return "";
-      case ION_TYPE:
-        return "";
-      case ION_MODE:
-        return "";
-      case ION_SOURCE:
-        return "";
-      case MZ:
-        return "";
-      case NAME:
-        return "##TITLE";
-      case PRINCIPAL_INVESTIGATOR:
-        return "";
-      case PUBMED:
-        return "";
-      case RT:
-        return "RT";
-      case SMILES:
-        return "";
-      case MS_LEVEL:
-        return "";
-      case PUBCHEM:
-        return "";
-      case CHEMSPIDER:
-        return "";
-      case MONA_ID:
-        return "";
-      case NUM_PEAKS:
-        return "##NPOINTS";
-      case RESOLUTION:
-      case SYNONYM:
-      case MOLWEIGHT:
-        return "";
-      default:
-        return "";
-    }
-  }
-
-  /**
-   * DBENtryField for JDX key
-   * 
-   * @param key
-   * @return
-   */
-  public static DBEntryField forJdxID(String key) {
-    for (DBEntryField f : values()) {
-      // equalsIgnoreCase is more robust against changes in library consistency
-      if (f.getJdxID().equalsIgnoreCase(key))
-        return f;
-    }
-    return null;
-  }
-
-  /**
-   * Converts the content to the correct value type
-   * 
-   * @param content
-   * @return
-   * @throws NumberFormatException
-   */
-  public Object convertValue(String content) throws NumberFormatException {
-    if (getObjectClass() == Double.class)
-      return Double.parseDouble(content);
-    if (getObjectClass() == Float.class)
-      return Float.parseFloat(content);
-    if (getObjectClass() == Integer.class)
-      return Integer.parseInt(content);
-    return content;
-  }
-
-}
+/*
+ * Copyright 2006-2018 The MZmine 2 Development Team
+ * 
+ * This file is part of MZmine 2.
+ * 
+ * MZmine 2 is free software; you can redistribute it and/or modify it under the terms of the GNU
+ * General Public License as published by the Free Software Foundation; either version 2 of the
+ * License, or (at your option) any later version.
+ * 
+ * MZmine 2 is distributed in the hope that it will be useful, but WITHOUT ANY WARRANTY; without
+ * even the implied warranty of MERCHANTABILITY or FITNESS FOR A PARTICULAR PURPOSE. See the GNU
+ * General Public License for more details.
+ * 
+ * You should have received a copy of the GNU General Public License along with MZmine 2; if not,
+ * write to the Free Software Foundation, Inc., 51 Franklin St, Fifth Floor, Boston, MA 02110-1301
+ * USA
+ */
+
+package net.sf.mzmine.util.spectraldb.entry;
+
+import org.apache.commons.lang3.StringUtils;
+
+public enum DBEntryField {
+
+  ENTRY_ID, NAME, SYNONYM, COMMENT, ION_TYPE, RT(Double.class), MZ(Double.class), CHARGE(
+      Integer.class), ION_MODE, COLLISION_ENERGY, FORMULA, MOLWEIGHT(Double.class), EXACT_MASS(
+          Double.class), INCHI, INCHIKEY, SMILES, CAS, PUBMED, PUBCHEM, MONA_ID, CHEMSPIDER, INSTRUMENT_TYPE, INSTRUMENT, ION_SOURCE, NUM_PEAKS(
+              Integer.class), ACQUISITION, PRINCIPAL_INVESTIGATOR, DATA_COLLECTOR, SOFTWARE, MS_LEVEL, RESOLUTION;
+
+  // group of DBEntryFields logically
+  public static final DBEntryField[] OTHER_FIELDS =
+      new DBEntryField[] {PRINCIPAL_INVESTIGATOR, DATA_COLLECTOR, ENTRY_ID, COMMENT};
+  public static final DBEntryField[] DATABASE_FIELDS =
+      new DBEntryField[] {PUBMED, PUBCHEM, MONA_ID, CHEMSPIDER, CAS};
+  public static final DBEntryField[] COMPOUND_FIELDS =
+      new DBEntryField[] {NAME, SYNONYM, FORMULA, MOLWEIGHT, EXACT_MASS, ION_TYPE, MZ, CHARGE, RT,
+          ION_MODE, INCHI, INCHIKEY, SMILES, NUM_PEAKS};
+  public static final DBEntryField[] INSTRUMENT_FIELDS = new DBEntryField[] {INSTRUMENT_TYPE,
+      INSTRUMENT, ION_SOURCE, RESOLUTION, MS_LEVEL, COLLISION_ENERGY, ACQUISITION, SOFTWARE};
+
+
+  private final Class clazz;
+
+  DBEntryField() {
+    this(String.class);
+  }
+
+  DBEntryField(Class clazz) {
+    this.clazz = clazz;
+  }
+
+  public Class getObjectClass() {
+    return clazz;
+  }
+
+  @Override
+  public String toString() {
+    switch (this) {
+      case RT:
+      case SMILES:
+      case CAS:
+        return super.toString().replace('_', ' ');
+      case ENTRY_ID:
+        return "Entry ID";
+      case INCHI:
+        return "InChI";
+      case INCHIKEY:
+        return "InChI key";
+      case MOLWEIGHT:
+        return "Mol. weight";
+      case MONA_ID:
+        return "MoNA ID";
+      case MZ:
+        return "Precursor m/z";
+      default:
+        return StringUtils.capitalize(super.toString().replace('_', ' ').toLowerCase());
+    }
+  }
+
+  /**
+   *
+   * @return The gnps json format key or an empty String
+   */
+  public String getGnpsJsonID() {
+    switch (this) {
+      case ACQUISITION:
+        return "ACQUISITION";
+      case SOFTWARE:
+        return "softwaresource";
+      case CAS:
+        return "CASNUMBER";
+      case CHARGE:
+        return "CHARGE";
+      case COLLISION_ENERGY:
+        return "FRAGMENTATION_METHOD";
+      case COMMENT:
+        return "description";
+      case DATA_COLLECTOR:
+        return "DATACOLLECTOR";
+      case EXACT_MASS:
+        return "EXACTMASS";
+      case FORMULA:
+        return "FORMULA";
+      case INCHI:
+        return "INCHI";
+      case INCHIKEY:
+        return "INCHIAUX";
+      case INSTRUMENT:
+        return "INSTRUMENT_NAME";
+      case INSTRUMENT_TYPE:
+        return "INSTRUMENT";
+      case ION_TYPE:
+        return "ADDUCT";
+      case ION_MODE:
+        return "IONMODE";
+      case ION_SOURCE:
+        return "IONSOURCE";
+      case MZ:
+        return "MZ";
+      case NAME:
+        return "COMPOUND_NAME";
+      case PRINCIPAL_INVESTIGATOR:
+        return "PI";
+      case PUBMED:
+        return "PUBMED";
+      case RT:
+        return "RT";
+      case SMILES:
+        return "SMILES";
+      case MS_LEVEL:
+        return "MS_LEVEL";
+      case PUBCHEM:
+        return "PUBCHEM";
+      case CHEMSPIDER:
+        return "CHEMSPIDER";
+      case MONA_ID:
+        return "MONA_ID";
+      case RESOLUTION:
+      case NUM_PEAKS:
+      case ENTRY_ID:
+      case SYNONYM:
+      case MOLWEIGHT:
+        return "";
+      default:
+        return "";
+    }
+  }
+
+  /**
+   * DBENtryField for GNPS json key
+   * 
+   * @param key
+   * @return
+   */
+  public static DBEntryField forGnpsJasonID(String key) {
+    for (DBEntryField f : values()) {
+      // equalsIgnoreCase is more robust against changes in library consistency
+      if (f.getGnpsJsonID().equalsIgnoreCase(key))
+        return f;
+    }
+    return null;
+  }
+
+  /**
+   *
+   * @return The NIST MSP format key or an empty String
+   */
+  public String getNistMspID() {
+    switch (this) {
+      case ENTRY_ID:
+        return "DB#";
+      case ACQUISITION:
+        return "";
+      case SOFTWARE:
+        return "";
+      case CAS:
+        return "";
+      case CHARGE:
+        return "";
+      case COLLISION_ENERGY:
+        return "Collision_energy";
+      case COMMENT:
+        return "Comments";
+      case DATA_COLLECTOR:
+        return "";
+      case EXACT_MASS:
+        return "ExactMass";
+      case FORMULA:
+        return "Formula";
+      case INCHI:
+        return "";
+      case INCHIKEY:
+        return "InChIKey";
+      case INSTRUMENT:
+        return "Instrument";
+      case INSTRUMENT_TYPE:
+        return "Instrument_type";
+      case ION_TYPE:
+        return "Precursor_type";
+      case ION_MODE:
+        return "Ion_mode"; // P / N
+      case ION_SOURCE:
+        return "";
+      case MZ:
+        return "PrecursorMZ";
+      case NAME:
+        return "Name";
+      case PRINCIPAL_INVESTIGATOR:
+        return "";
+      case PUBMED:
+        return "";
+      case RT:
+        return "RT";
+      case SMILES:
+        return "";
+      case MS_LEVEL:
+        return "Spectrum_type";
+      case PUBCHEM:
+        return "";
+      case CHEMSPIDER:
+        return "";
+      case MONA_ID:
+        return "";
+      case NUM_PEAKS:
+        return "Num Peaks";
+      case RESOLUTION:
+      case SYNONYM:
+      case MOLWEIGHT:
+        return "";
+      default:
+        return "";
+    }
+  }
+
+  /**
+   * DBENtryField for NIST msp key
+   * 
+   * @param key
+   * @return
+   */
+  public static DBEntryField forMspID(String key) {
+    for (DBEntryField f : values()) {
+      // equalsIgnoreCase is more robust against changes in library consistency
+      if (f.getNistMspID().equalsIgnoreCase(key))
+        return f;
+    }
+    return null;
+  }
+
+  /**
+   *
+   * @return The mgf format (used by GNPS)
+   */
+  public String getMgfID() {
+    switch (this) {
+      case ENTRY_ID:
+        return "SPECTRUMID";
+      case ACQUISITION:
+        return "";
+      case SOFTWARE:
+        return "";
+      case CAS:
+        return "";
+      case CHARGE:
+        return "CHARGE";
+      case COLLISION_ENERGY:
+        return "";
+      case COMMENT:
+        return "ORGANISM";
+      case DATA_COLLECTOR:
+        return "DATACOLLECTOR";
+      case EXACT_MASS:
+        return "ExactMass";
+      case FORMULA:
+        return "Formula";
+      case INCHI:
+        return "INCHI";
+      case INCHIKEY:
+        return "INCHIAUX";
+      case INSTRUMENT:
+        return "SOURCE_INSTRUMENT";
+      case INSTRUMENT_TYPE:
+        return "Instrument_type";
+      case ION_TYPE:
+        return "Precursor_type";
+      case ION_MODE:
+        return "IONMODE"; // Positive Negative
+      case ION_SOURCE:
+        return "";
+      case MZ:
+        return "PEPMASS";
+      case NAME:
+        return "NAME";
+      case PRINCIPAL_INVESTIGATOR:
+        return "PI";
+      case PUBMED:
+        return "PUBMED";
+      case RT:
+        return "";
+      case SMILES:
+        return "SMILES";
+      case MS_LEVEL:
+        return "MSLEVEL";
+      case PUBCHEM:
+        return "";
+      case CHEMSPIDER:
+        return "";
+      case MONA_ID:
+        return "";
+      case NUM_PEAKS:
+        return "";
+      case RESOLUTION:
+      case SYNONYM:
+      case MOLWEIGHT:
+        return "";
+      // SUBMITUSER
+      // LIBRARYQUALITY
+    }
+    return "";
+  }
+
+  /**
+   * DBENtryField for mgf (GNPS) key
+   * 
+   * @param key
+   * @return
+   */
+  public static DBEntryField forMgfID(String key) {
+    for (DBEntryField f : values()) {
+      // equalsIgnoreCase is more robust against changes in library consistency
+      if (f.getMgfID().equalsIgnoreCase(key))
+        return f;
+    }
+    return null;
+  }
+
+  /**
+   *
+   * @return The JCAMP-DX format key or an empty String
+   */
+  public String getJdxID() {
+    switch (this) {
+      case ENTRY_ID:
+        return "";
+      case ACQUISITION:
+        return "";
+      case SOFTWARE:
+        return "";
+      case CAS:
+        return "##CAS REGISTRY NO";
+      case CHARGE:
+        return "";
+      case COLLISION_ENERGY:
+        return "";
+      case COMMENT:
+        return "";
+      case DATA_COLLECTOR:
+        return "";
+      case EXACT_MASS:
+        return "##MW";
+      case FORMULA:
+        return "##MOLFORM";
+      case INCHI:
+        return "";
+      case INCHIKEY:
+        return "";
+      case INSTRUMENT:
+        return "";
+      case INSTRUMENT_TYPE:
+        return "";
+      case ION_TYPE:
+        return "";
+      case ION_MODE:
+        return "";
+      case ION_SOURCE:
+        return "";
+      case MZ:
+        return "";
+      case NAME:
+        return "##TITLE";
+      case PRINCIPAL_INVESTIGATOR:
+        return "";
+      case PUBMED:
+        return "";
+      case RT:
+        return "RT";
+      case SMILES:
+        return "";
+      case MS_LEVEL:
+        return "";
+      case PUBCHEM:
+        return "";
+      case CHEMSPIDER:
+        return "";
+      case MONA_ID:
+        return "";
+      case NUM_PEAKS:
+        return "##NPOINTS";
+      case RESOLUTION:
+      case SYNONYM:
+      case MOLWEIGHT:
+        return "";
+      default:
+        return "";
+    }
+  }
+
+  /**
+   * DBENtryField for JDX key
+   * 
+   * @param key
+   * @return
+   */
+  public static DBEntryField forJdxID(String key) {
+    for (DBEntryField f : values()) {
+      // equalsIgnoreCase is more robust against changes in library consistency
+      if (f.getJdxID().equalsIgnoreCase(key))
+        return f;
+    }
+    return null;
+  }
+
+  /**
+   * Converts the content to the correct value type
+   * 
+   * @param content
+   * @return
+   * @throws NumberFormatException
+   */
+  public Object convertValue(String content) throws NumberFormatException {
+    if (getObjectClass() == Double.class)
+      return Double.parseDouble(content);
+    if (getObjectClass() == Float.class)
+      return Float.parseFloat(content);
+    if (getObjectClass() == Integer.class)
+      return Integer.parseInt(content);
+    return content;
+  }
+
+}