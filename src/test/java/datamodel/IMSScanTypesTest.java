--- conflicted
+++ resolved
@@ -191,11 +191,7 @@
 
       MergedMsMsSpectrum scan = SpectraMerging.getMergedMsMsSpectrumForPASEF(info,
           new MZTolerance(0.01, 10), IntensityMergingType.SUMMED, null,
-<<<<<<< HEAD
-          RangeUtils.toFloatRange(file.getFrame(i).getMobilityRange()), null, null, null);
-=======
           RangeUtils.toFloatRange(file.getFrame(i).getMobilityRange()), null, null);
->>>>>>> 64891b30
       value.add(scan);
     }
 
@@ -257,21 +253,13 @@
         file.getFrame(6), null);
     MergedMsMsSpectrum query = SpectraMerging.getMergedMsMsSpectrumForPASEF(info,
         new MZTolerance(0.01, 10), IntensityMergingType.SUMMED, null,
-<<<<<<< HEAD
-        RangeUtils.toFloatRange(file.getFrame(5).getMobilityRange()), null, null, null);
-=======
         RangeUtils.toFloatRange(file.getFrame(5).getMobilityRange()), null, null);
->>>>>>> 64891b30
 
     PasefMsMsInfo info2 = new PasefMsMsInfoImpl(300d, Range.closed(1, 3), 30f, 1, file.getFrame(3),
         file.getFrame(7), null);
     MergedMsMsSpectrum library = SpectraMerging.getMergedMsMsSpectrumForPASEF(info2,
         new MZTolerance(0.01, 10), IntensityMergingType.SUMMED, null,
-<<<<<<< HEAD
-        RangeUtils.toFloatRange(file.getFrame(5).getMobilityRange()), null, null, null);
-=======
         RangeUtils.toFloatRange(file.getFrame(5).getMobilityRange()), null, null);
->>>>>>> 64891b30
 
     Map<DBEntryField, Object> map = Map.of(DBEntryField.ENTRY_ID, "123swd", DBEntryField.CAS,
         "468-531-21", DBEntryField.DATA_COLLECTOR, "Dr. Xy", DBEntryField.CHARGE, 1);
