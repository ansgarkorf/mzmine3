--- conflicted
+++ resolved
@@ -39,7 +39,6 @@
   public static final ExtensionFilter MZ_BATCH = new ExtensionFilter("mzmine batch", "*.mzbatch");
   public static final ExtensionFilter MZ_WIZARD = new ExtensionFilter("mzmine mzwizard",
       "*.mzmwizard");
-<<<<<<< HEAD
 
   /*
    * General
@@ -47,8 +46,6 @@
   public static final ExtensionFilter ZIP = new ExtensionFilter("zip compressed", "*.zip");
   public static final ExtensionFilter EXE = new ExtensionFilter("Microsoft Windows executable",
       "*.exe");
-=======
->>>>>>> d4ad87d1
 
   /*
    * CSV and TSV import export
@@ -96,15 +93,9 @@
   public static final ExtensionFilter AGILENT_D = new ExtensionFilter("Agilent .d files", "*.d");
   public static final ExtensionFilter THERMO_RAW = new ExtensionFilter("Thermo RAW files", "*.raw",
       "*.RAW");
-<<<<<<< HEAD
-  //  private static final ExtensionFilter WATERS_RAW = new ExtensionFilter("Waters RAW folders",
-//      "*.raw", "*.RAW");
-  private static final ExtensionFilter MZDATA = new ExtensionFilter("mzData MS data", "*.mzData",
-=======
   public static final ExtensionFilter WATERS_RAW = new ExtensionFilter("Waters RAW folders",
       "*.raw", "*.RAW");
   public static final ExtensionFilter MZDATA = new ExtensionFilter("mzData MS data", "*.mzData",
->>>>>>> d4ad87d1
       "*.mzdata");
   //  public static final ExtensionFilter AIRD = new ExtensionFilter("aird MS data", "*.aird",
 //      "*.Aird", "*.AIRD");
